"""Module to deploy to staging EB environment."""
import boto3
import time
elasticbeanstalk = boto3.client("elasticbeanstalk")
servicecatalog = boto3.client("servicecatalog")
terminate_time = 720
eb_app_name = "VariationNormalization"
eb_env_name = "VariationNormalization-dev-env"
<<<<<<< HEAD
sc_product_id = "prod-mmw6ymv2ntzl2"
print(f"Launching new Service Catalog Product for dev environment: "
      f"{eb_app_name}")
=======
sc_product_id = "prod-m4b65t5jgmcm4"
print(f'Launching new Service Catalog Product for dev environment: '
      f'{eb_app_name}')
>>>>>>> 4614e6dd
sc_product_artifacts = \
    servicecatalog.list_provisioning_artifacts(ProductId=sc_product_id)
for artifact in sc_product_artifacts["ProvisioningArtifactDetails"]:
    if artifact["Active"]:
        provisioning_artifact_id = artifact["Id"]
try:
    eb_provisioned_product = \
        servicecatalog.provision_product(
            ProductId=sc_product_id,
            ProvisioningArtifactId=provisioning_artifact_id,
            ProvisionedProductName=eb_env_name,
            ProvisioningParameters=[
                {
                    "Key": "Env",
                    "Value": eb_app_name
                },
                {
                    "Key": "EnvType",
                    "Value": "dev"
                },
                {
                    "Key": "TerminateTime",
                    "Value": str(terminate_time)
                }
            ])
    eb_provisioned_product_id = \
        eb_provisioned_product["RecordDetail"]["ProvisionedProductId"]
    product_status = \
        servicecatalog.describe_provisioned_product(
            Id=eb_provisioned_product_id)
    eb_provisioned_product_status = \
        product_status["ProvisionedProductDetail"]["Status"]
    while eb_provisioned_product_status == "UNDER_CHANGE":
        time.sleep(10)
        product_status = \
            servicecatalog.describe_provisioned_product(
                Id=eb_provisioned_product_id)
        eb_provisioned_product_status = \
            product_status["ProvisionedProductDetail"]["Status"]
        print(eb_provisioned_product_status)
except Exception as e:  # noqa: E722
    print(e)
    print("The EB environment is already running....")<|MERGE_RESOLUTION|>--- conflicted
+++ resolved
@@ -6,15 +6,9 @@
 terminate_time = 720
 eb_app_name = "VariationNormalization"
 eb_env_name = "VariationNormalization-dev-env"
-<<<<<<< HEAD
-sc_product_id = "prod-mmw6ymv2ntzl2"
+sc_product_id = "prod-m4b65t5jgmcm4"
 print(f"Launching new Service Catalog Product for dev environment: "
       f"{eb_app_name}")
-=======
-sc_product_id = "prod-m4b65t5jgmcm4"
-print(f'Launching new Service Catalog Product for dev environment: '
-      f'{eb_app_name}')
->>>>>>> 4614e6dd
 sc_product_artifacts = \
     servicecatalog.list_provisioning_artifacts(ProductId=sc_product_id)
 for artifact in sc_product_artifacts["ProvisioningArtifactDetails"]:
