--- conflicted
+++ resolved
@@ -17,11 +17,8 @@
 from hgvs.exceptions import HGVSError
 from pydantic import ValidationError
 
-<<<<<<< HEAD
-from variation import __version__, logger
-=======
+from variation import __version__
 from variation.log_config import configure_logging
->>>>>>> a6599893
 from variation.query import QueryHandler
 from variation.schemas import ServiceMeta
 from variation.schemas.copy_number_schema import (
