<<<<<<< HEAD
"""The Variation Normalization package."""
from importlib.metadata import PackageNotFoundError, version

try:
    __version__ = version("{{ cookiecutter.project_slug }}")
except PackageNotFoundError:
    __version__ = "unknown"
finally:
    del version, PackageNotFoundError
=======
"""The Variation Normalization package."""
>>>>>>> a6599893
<|MERGE_RESOLUTION|>--- conflicted
+++ resolved
@@ -1,5 +1,5 @@
-<<<<<<< HEAD
 """The Variation Normalization package."""
+
 from importlib.metadata import PackageNotFoundError, version
 
 try:
@@ -7,7 +7,4 @@
 except PackageNotFoundError:
     __version__ = "unknown"
 finally:
-    del version, PackageNotFoundError
-=======
-"""The Variation Normalization package."""
->>>>>>> a6599893
+    del version, PackageNotFoundError