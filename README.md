# Variation Normalization

[![image](https://img.shields.io/pypi/v/variation-normalizer.svg)](https://pypi.python.org/pypi/variation-normalizer) [![image](https://img.shields.io/pypi/l/variation-normalizer.svg)](https://pypi.python.org/pypi/variation-normalizer) [![image](https://img.shields.io/pypi/pyversions/variation-normalizer.svg)](https://pypi.python.org/pypi/variation-normalizer) [![Actions status](https://github.com/cancervariants/variation-normalization/actions/workflows/checks.yaml/badge.svg)](https://github.com/cancervariants/variation-normalization/actions/checks.yaml)[![DOI](https://zenodo.org/badge/DOI/10.5281/zenodo.5894937.svg)](https://doi.org/10.5281/zenodo.5894937)

<!-- description -->
The Variation Normalizer parses and translates free-text descriptions of genomic variations into computable objects conforming to the [Variation Representation Specification (VRS)](https://vrs.ga4gh.org/en/latest), enabling consistent and accurate variant harmonization across a diversity of genomic knowledge resources.
<!-- /description -->

---

[Live OpenAPI endpoint](https://normalize.cancervariants.org/variation)

---

## Installation

Install from [PyPI](https://pypi.org/project/variation-normalizer):

```shell
python3 -m pip install variation-normalizer
```

---

| variation-normalization branch | variation-normalizer version | gene-normalizer version | VRS version |
| ---- | --- | ---- | --- |
| [main](https://github.com/cancervariants/variation-normalization/tree/main) | >=0.11.Z | >=0.6.Z | [2.0.0-ballot.2024-11](https://github.com/ga4gh/vrs/tree/2.0.0-ballot.2024-11) |

## About

Variation Normalization works by using four main steps: tokenization, classification, validation, and translation. During tokenization, we split strings on whitespace and parse to determine the type of token. During classification, we specify the order of tokens a classification can have. We then do validation checks such as ensuring references for a nucleotide or amino acid matches the expected value and validating a position exists on the given transcript. During translation, we return a VRS Allele object.

Variation Normalization is limited to the following types of variants:

* HGVS expressions and text representations (ex: `BRAF V600E`):
  * **protein (p.)**: substitution, deletion, insertion, deletion-insertion
  * **coding DNA (c.)**: substitution, deletion, insertion, deletion-insertion
  * **genomic (g.)**: substitution, deletion, ambiguous deletion, insertion, deletion-insertion, duplication
* gnomAD-style VCF (chr-pos-ref-alt, ex: `7-140753336-A-T`)
  * **genomic (g.)**: substitution, deletion, insertion

Variation Normalizer accepts input from GRCh37 or GRCh8 assemblies.

We are working towards adding more types of variations, coordinates, and representations.

### VRS Versioning

The variation-normalization repo depends on VRS models, and therefore each variation-normalizer package on PyPI uses a particular version of VRS. The correspondences between packages may be summarized as:

| variation-normalization branch | variation-normalizer version | gene-normalizer version | VRS version |
| ---- | --- | ---- | --- |
| [main](https://github.com/cancervariants/variation-normalization/tree/main) | >=0.11.Z | >=0.6.Z | [2.0.0-ballot.2024-11](https://github.com/ga4gh/vrs/tree/2.0.0-ballot.2024-11) |

### Previous VRS Versioning

The correspondences between the packages that are **no longer maintained** may be summarized as:

| [vrs-1.3](https://github.com/cancervariants/variation-normalization/tree/vrs-1.3) | 0.6.Z | 0.1.Z | [1.3](https://github.com/ga4gh/vrs/tree/1.3) |

### Available Endpoints

#### `/to_vrs`

Returns a list of validated VRS [Variations](https://vrs.ga4gh.org/en/stable/terms_and_model.html#variation).

#### `/normalize`

Returns a VRS Variation aligned to the prioritized transcript. The Variation Normalizer relies on [**C**ommon **O**perations **O**n **L**ots-of **Seq**uences Tool (cool-seq-tool)](https://github.com/GenomicMedLab/cool-seq-tool) for retrieving the prioritized transcript data. More information on the transcript selection algorithm can be found [here](https://github.com/GenomicMedLab/cool-seq-tool/blob/main/docs/TranscriptSelectionPriority.md).

If a genomic variation query _is_ given a gene (E.g. `BRAF g.140753336A>T`), the associated cDNA representation will be returned. This is because the gene provides additional strand context. If a genomic variation query is _not_ given a gene, the GRCh38 representation will be returned.

## Development

Clone the repo:

```shell
git clone https://github.com/cancervariants/variation-normalization.git
cd variation-normalization
```

For a development install, we recommend using Pipenv. See the
[pipenv docs](https://pipenv-fork.readthedocs.io/en/latest/#install-pipenv-today)
for direction on installing pipenv in your compute environment.

Once installed, from the project root dir, just run:

```shell
pipenv shell
pipenv update && pipenv install --dev
```

### Required resources

Variation Normalization relies on some local data caches which you will need to set up. It uses pipenv to manage its environment, which you will also need to install.

#### Gene Normalizer

Variation Normalization relies on data from [Gene Normalization](https://github.com/cancervariants/gene-normalization). You must load all sources _and_ merged concepts.

You must also have Gene Normalization's DynamoDB running in a separate terminal for the application to work.

For more information about the gene-normalizer and how to load the database, visit the [README](https://github.com/cancervariants/gene-normalization/blob/main/README.md).

#### SeqRepo

Variation Normalization relies on [seqrepo](https://github.com/biocommons/biocommons.seqrepo), which you must download yourself.

Variation Normalizer uses seqrepo to retrieve sequences at given positions on a transcript.

From the _root_ directory:

```shell
pip install seqrepo
sudo mkdir /usr/local/share/seqrepo
sudo chown $USER /usr/local/share/seqrepo
seqrepo pull -i 2024-12-20/  # Replace with latest version using `seqrepo list-remote-instances` if outdated
```

If you get an error similar to the one below:

```shell
PermissionError: [Error 13] Permission denied: '/usr/local/share/seqrepo/2024-12-20/._fkuefgd' -> '/usr/local/share/seqrepo/2024-12-20/'
```

You will want to do the following:\
(_Might not be .\_fkuefgd, so replace with your error message path_)

```shell
sudo mv /usr/local/share/seqrepo/2024-12-20._fkuefgd /usr/local/share/seqrepo/2024-12-20
exit
```

Use the `SEQREPO_ROOT_DIR` environment variable to set the path of an already existing SeqRepo directory. The default is `/usr/local/share/seqrepo/latest`.

#### UTA

Variation Normalizer also uses [**C**ommon **O**perations **O**n **L**ots-of **Seq**uences Tool (cool-seq-tool)](https://github.com/GenomicMedLab/cool-seq-tool) which uses [UTA](https://github.com/biocommons/uta) as the underlying PostgreSQL database.

##### Installing UTA Locally

_The following commands will likely need modification appropriate for the installation environment._

1. Install [PostgreSQL](https://www.postgresql.org/)
2. Create user and database.

    ```shell
    createuser -U postgres uta_admin
    createuser -U postgres anonymous
    createdb -U postgres -O uta_admin uta
    ```

3. To install locally:

```shell
<<<<<<< HEAD
export UTA_VERSION=uta_20210129b.pgd.gz
=======
export UTA_VERSION=uta_20241220.pgd.gz
>>>>>>> 9b4ecca1
curl -O http://dl.biocommons.org/uta/$UTA_VERSION
gzip -cdq ${UTA_VERSION} | grep -v "^REFRESH MATERIALIZED VIEW" | psql -h localhost -U uta_admin --echo-errors --single-transaction -v ON_ERROR_STOP=1 -d uta -p 5432
```

If you have trouble installing UTA, you can visit [these two READMEs](https://github.com/ga4gh/vrs-python/tree/main/docs/setup_help).

##### Installing UTA via Docker

For this, you will need to install Docker. We recommend using
[Docker Desktop](https://docs.docker.com/desktop/).

Once Docker is running, from the root of the directory, run the following:

```shell
docker volume create --name=uta_vol
docker compose up
```

This should start the following container:

* [uta](https://github.com/biocommons/uta): a database of transcripts and alignments (localhost:5432)

Check that the container is running:

```shell
$ docker ps
CONTAINER ID        IMAGE                                    //  NAMES
a40576b8cf1f        biocommons/uta:uta_20210129b              //  variation-normalization-uta-1
```

Depending on your network and host, the _first_ run is likely to take 5-15
minutes in order to download and install data. Subsequent startups should be
nearly instantaneous.

Next, you will need to run the following to create a required table, indexes, and update
permissions:

```shell
docker exec -i variation-normalization-uta-1 psql -U postgres -d uta < uta-setup.sql
```

You can test UTA and seqrepo installations like so:

```shell
$ psql -XAt postgres://anonymous@localhost/uta -c 'select count(*) from uta_20210129b.transcript'
314227
```

##### Connecting to the UTA database

<<<<<<< HEAD
To connect to the UTA database, you can use the default url (`postgresql://uta_admin:uta@localhost:5432/uta/uta_20210129b`). If you do not wish to use the default, you must set the environment variable `UTA_DB_URL` which has the format of `driver://user:pass@host:port/database/schema`.
=======
To connect to the UTA database, you can use the default url (`postgresql://uta_admin@localhost:5432/uta/uta_20241220`). If you do not wish to use the default, you must set the environment variable `UTA_DB_URL` which has the format of `driver://user:pass@host:port/database/schema`.
>>>>>>> 9b4ecca1

## Starting the Variation Normalization Service Locally

`gene-normalizer`s dynamodb and the `uta` database must be running.

To start the service, run the following:

```shell
uvicorn variation.main:app --reload
```

Next, view the OpenAPI docs on your local machine:
<http://127.0.0.1:8000/variation>

### Code QC

Code style is managed by [Ruff](https://docs.astral.sh/ruff/) and checked prior to commit.

To perform formatting and check style:

```shell
python3 -m ruff format . && python3 -m ruff check --fix .
```

We use [pre-commit](https://pre-commit.com/#usage) to run conformance tests.

This ensures:

* Style correctness
* No large files
* AWS credentials are present
* Private key is present

Pre-commit *must* be installed before your first commit. Use the following command:

```commandline
pre-commit install
```

### Testing

From the _root_ directory of the repository:

```shell
pytest tests/
```<|MERGE_RESOLUTION|>--- conflicted
+++ resolved
@@ -152,11 +152,7 @@
 3. To install locally:
 
 ```shell
-<<<<<<< HEAD
-export UTA_VERSION=uta_20210129b.pgd.gz
-=======
 export UTA_VERSION=uta_20241220.pgd.gz
->>>>>>> 9b4ecca1
 curl -O http://dl.biocommons.org/uta/$UTA_VERSION
 gzip -cdq ${UTA_VERSION} | grep -v "^REFRESH MATERIALIZED VIEW" | psql -h localhost -U uta_admin --echo-errors --single-transaction -v ON_ERROR_STOP=1 -d uta -p 5432
 ```
@@ -184,7 +180,7 @@
 ```shell
 $ docker ps
 CONTAINER ID        IMAGE                                    //  NAMES
-a40576b8cf1f        biocommons/uta:uta_20210129b              //  variation-normalization-uta-1
+a40576b8cf1f        biocommons/uta:uta_20241220              //  variation-normalization-uta-1
 ```
 
 Depending on your network and host, the _first_ run is likely to take 5-15
@@ -201,17 +197,13 @@
 You can test UTA and seqrepo installations like so:
 
 ```shell
-$ psql -XAt postgres://anonymous@localhost/uta -c 'select count(*) from uta_20210129b.transcript'
+$ psql -XAt postgres://anonymous@localhost/uta -c 'select count(*) from uta_20241220.transcript'
 314227
 ```
 
 ##### Connecting to the UTA database
 
-<<<<<<< HEAD
-To connect to the UTA database, you can use the default url (`postgresql://uta_admin:uta@localhost:5432/uta/uta_20210129b`). If you do not wish to use the default, you must set the environment variable `UTA_DB_URL` which has the format of `driver://user:pass@host:port/database/schema`.
-=======
 To connect to the UTA database, you can use the default url (`postgresql://uta_admin@localhost:5432/uta/uta_20241220`). If you do not wish to use the default, you must set the environment variable `UTA_DB_URL` which has the format of `driver://user:pass@host:port/database/schema`.
->>>>>>> 9b4ecca1
 
 ## Starting the Variation Normalization Service Locally
 
