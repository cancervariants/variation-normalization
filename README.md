--- conflicted
+++ resolved
@@ -5,12 +5,7 @@
 
 
 ## Backend Services
-
-<<<<<<< HEAD
 VarLex relies on some local data caches which you will need to set up. It uses pipenv to manage its environment, which you will also need to install.
-=======
-The varlex backend is a simple flask app, but it does rely on some local data caches which you will need to set up. It uses pipenv to manage its environment, which you will also need to install.
->>>>>>> b99a5062
 
 ### Installation
 From the _root_ directory of the repository:
