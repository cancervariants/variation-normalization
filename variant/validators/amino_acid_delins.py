--- conflicted
+++ resolved
@@ -77,7 +77,6 @@
                 if not allele:
                     errors.append("Unable to find allele.")
                 else:
-<<<<<<< HEAD
                     # MANE Select Transcript
                     if hgvs_expr not in mane_transcripts_dict.keys():
                         mane_transcripts_dict[hgvs_expr] = {
@@ -85,8 +84,7 @@
                             'transcript_token': t,
                             'protein': is_ensembl
                         }
-=======
->>>>>>> c2dda372
+
                     if len(allele['state']['sequence']) == 3:
                         allele['state']['sequence'] = \
                             self._amino_acid_cache.convert_three_to_one(
@@ -120,30 +118,6 @@
         self.add_mane_transcript(classification, results, gene_tokens,
                                  mane_transcripts_dict)
 
-<<<<<<< HEAD
-=======
-    def check_ref_aa(self, t, aa, pos, errors):
-        """Check that reference amino acid matches actual amino acid.
-
-        :param string t: Transcript
-        :param str aa: Expected Amino Acid
-        :param int pos: Expected position
-        :param list errors: List of errors
-        """
-        ref_aa_del = \
-            self.seqrepo_access.sequence_at_position(t, pos)
-        if ref_aa_del and len(ref_aa_del) == 1 \
-                and len(aa) == 3:
-            ref_aa_del = \
-                self._amino_acid_cache.amino_acid_code_conversion[
-                    ref_aa_del]  # noqa: E501
-
-        if ref_aa_del != aa:
-            errors.append(f"Needed to find {aa} at "
-                          f"position {pos} on {t} "
-                          f"but found {ref_aa_del}")
-
->>>>>>> c2dda372
     def get_hgvs_expr(self, classification, t, s, is_hgvs) -> str:
         """Return HGVS expression
 
