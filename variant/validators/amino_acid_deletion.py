"""The module for Amino Acid Deletion Validation."""
from variant.schemas.classification_response_schema import \
    ClassificationType
from variant.schemas.token_response_schema import AminoAcidDeletionToken
from typing import List, Optional
from variant.validators.validator import Validator
from variant.schemas.token_response_schema import GeneMatchToken
from variant.schemas.token_response_schema import Token
from variant.tokenizers import GeneSymbol
from variant.tokenizers.caches import AminoAcidCache
from variant.data_sources import SeqRepoAccess, TranscriptMappings
from .amino_acid_base import AminoAcidBase
import logging


logger = logging.getLogger('variant')
logger.setLevel(logging.DEBUG)


class AminoAcidDeletion(Validator):
    """The Amino Acid Deletion Validator class."""

    def __init__(self, seq_repo_access: SeqRepoAccess,
                 transcript_mappings: TranscriptMappings,
                 gene_symbol: GeneSymbol,
                 amino_acid_cache: AminoAcidCache) \
            -> None:
        """Initialize the validator.

        :param SeqRepoAccess seq_repo_access: Access to SeqRepo data
        :param TranscriptMappings transcript_mappings: Access to transcript
            mappings
        """
        super().__init__(seq_repo_access, transcript_mappings, gene_symbol)
        self._amino_acid_cache = amino_acid_cache
        self.amino_acid_base = AminoAcidBase(seq_repo_access, amino_acid_cache)

    def get_transcripts(self, gene_tokens, classification, errors)\
            -> Optional[List[str]]:
        """Get transcript accessions for a given classification.

        :param list gene_tokens: A list of gene tokens
        :param Classification classification: A classification for a list of
            tokens
        :param list errors: List of errors
        :return: List of transcript accessions
        """
<<<<<<< HEAD
        return self.get_protein_transcripts(gene_tokens, errors)
=======
        results = list()
        errors = list()

        classification_tokens = [t for t in classification.all_tokens if self.is_token_instance(t)]  # noqa: E501
        gene_tokens = self.get_gene_tokens(classification)

        if len(classification.non_matching_tokens) > 0:
            errors.append(f"Non matching tokens found for "
                          f"{self.variant_name()}.")

        len_gene_tokens = len(gene_tokens)

        if len_gene_tokens == 0:
            errors.append(f'No gene tokens for a {self.variant_name()}.')
        elif len_gene_tokens > 1:
            errors.append('More than one gene symbol found for a single'
                          f' {self.variant_name()}')

        if len(errors) > 0:
            return [self.get_validation_result(
                    classification, False, 0, None,
                    '', '', errors, gene_tokens)]

        transcripts = self.transcript_mappings.protein_transcripts(
            gene_tokens[0].token, LookupType.GENE_SYMBOL)

        if not transcripts:
            errors.append(f'No transcripts found for gene symbol '
                          f'{gene_tokens[0].token}')
            return [self.get_validation_result(
                    classification, False, 0, None,
                    '', '', errors, gene_tokens)]

        self.get_valid_invalid_results(classification_tokens, transcripts,
                                       classification, results, gene_tokens)
        return results
>>>>>>> c2dda372

    def get_valid_invalid_results(self, classification_tokens, transcripts,
                                  classification, results, gene_tokens) \
            -> None:
        """Add validation result objects to a list of results.

        :param list classification_tokens: A list of Tokens
        :param list transcripts: A list of transcript strings
        :param Classification classification: A classification for a list of
            tokens
        :param list results: A list to store validation result objects
        :param list gene_tokens: List of GeneMatchTokens
        """
        valid_alleles = list()
        mane_transcripts_dict = dict()
        for s in classification_tokens:
            for t in transcripts:
                errors = list()
                allele, t, hgvs_expr, is_ensembl = \
                    self.get_allele_with_context(classification, t, s, errors)

                # MANE Select Transcript
                if hgvs_expr not in mane_transcripts_dict.keys():
                    mane_transcripts_dict[hgvs_expr] = {
                        'classification_token': s,
                        'transcript_token': t
                    }

                if not allele:
                    errors.append("Unable to find allele.")
                else:
<<<<<<< HEAD
                    # MANE Select Transcript
                    if hgvs_expr not in mane_transcripts_dict.keys():
                        mane_transcripts_dict[hgvs_expr] = {
                            'classification_token': s,
                            'transcript_token': t,
                            'protein': is_ensembl
                        }
=======
>>>>>>> c2dda372
                    if len(allele['state']['sequence']) == 3:
                        allele['state']['sequence'] = \
                            self._amino_acid_cache.convert_three_to_one(
                                allele['state']['sequence'])

                # Check ref start/end protein matches expected
                if not errors:
                    self.amino_acid_base.check_ref_aa(
                        t, s.start_aa_del, s.start_pos_del, errors
                    )

                    if not errors and s.end_aa_del:
                        self.amino_acid_base.check_ref_aa(
                            t, s.end_aa_del, s.end_pos_del, errors
                        )

                if not errors and allele not in valid_alleles:
                    results.append(self.get_validation_result(
                        classification, True, 1, allele,
                        self.human_description(t, s),
                        self.concise_description(t, s), [], gene_tokens))

                    valid_alleles.append(allele)
                else:
                    results.append(self.get_validation_result(
                        classification, False, 1, allele,
                        self.human_description(t, s),
                        self.concise_description(t, s), errors, gene_tokens))

        # Now add MANE transcripts to result
        self.add_mane_transcript(classification, results, gene_tokens,
                                 mane_transcripts_dict)

<<<<<<< HEAD
=======
    def check_ref_aa(self, t, aa, pos, errors):
        """Check that reference amino acid matches actual amino acid.

        :param string t: Transcript
        :param str aa: Expected Amino Acid
        :param int pos: Expected position
        :param list errors: List of errors
        """
        ref_aa_del = \
            self.seqrepo_access.sequence_at_position(t, pos)

        if ref_aa_del and len(ref_aa_del) == 1 \
                and len(aa) == 3:
            ref_aa_del = \
                self._amino_acid_cache.amino_acid_code_conversion[
                    ref_aa_del]  # noqa: E501

        if ref_aa_del != aa:
            errors.append(f"Needed to find {aa} at "
                          f"position {pos} on {t} "
                          f"but found {ref_aa_del}")

>>>>>>> c2dda372
    def get_hgvs_expr(self, classification, t, s, is_hgvs) -> str:
        """Return HGVS expression

        :param Classification classification: A classification for a list of
            tokens
        :param str t: Transcript retrieved from transcript mapping
        :param Token s: The classification token
        :param bool is_hgvs: Whether or not classification is HGVS token
<<<<<<< HEAD
        :return: HGVS expression
=======
        :return: HGVS expression for the variant
>>>>>>> c2dda372
        """
        if not is_hgvs:
            prefix = f"{t}:{s.reference_sequence.lower()}."
            dels = f"{s.start_aa_del}{s.start_pos_del}"
            if s.start_pos_del is not None and s.end_pos_del is not None:
                dels += f"_{s.end_aa_del}{s.end_pos_del}"
            hgvs_expr = f"{prefix}{dels}del"
        else:
            hgvs_token = [t for t in classification.all_tokens if
                          isinstance(t, Token) and t.token_type == 'HGVS']
            if not hgvs_token:
                hgvs_token = \
                    [t for t in classification.all_tokens if
                     isinstance(t, Token) and t.token_type == 'ReferenceSequence']  # noqa: E501
            hgvs_token = hgvs_token[0]
            hgvs_expr = hgvs_token.input_string
        return hgvs_expr

    def get_gene_tokens(self, classification) -> List[GeneMatchToken]:
        """Return gene tokens for a classification.

        :param Classification classification: The classification for tokens
        :return: A list of Gene Match Tokens in the classification
        """
        return self.get_protein_gene_symbol_tokens(classification)

    def variant_name(self):
        """Return the variant name."""
        return 'amino acid deletion'

    def is_token_instance(self, t):
        """Check that token is Amino Acid DelIns."""
        return t.token_type == 'AminoAcidDeletion'

    def validates_classification_type(
            self,
            classification_type: ClassificationType) -> bool:
        """Return whether or not the classification type is
        Amino Acid Deletion.
        """
        return classification_type == ClassificationType.AMINO_ACID_DELETION

    def concise_description(self, transcript, token) -> str:
        """Return a description of the identified variant."""
        dels = f"{token.start_aa_del}{token.start_pos_del}"
        if token.start_pos_del is not None and token.end_pos_del is not None:
            dels += f"_{token.end_aa_del}{token.end_pos_del}"

        return f'{transcript}:p.{dels}del'

    def human_description(self, transcript,
                          token: AminoAcidDeletionToken) -> str:
        """Return a human description of the identified variant."""
        position = f"{token.start_aa_del}{token.start_pos_del}"
        if token.start_pos_del is not None and token.end_pos_del is not None:
            position += f"to {token.end_aa_del}{token.end_pos_del}"

        return f"An Amino Acid Deletion deletion of {position} on " \
               f"transcript {transcript}"<|MERGE_RESOLUTION|>--- conflicted
+++ resolved
@@ -45,46 +45,7 @@
         :param list errors: List of errors
         :return: List of transcript accessions
         """
-<<<<<<< HEAD
         return self.get_protein_transcripts(gene_tokens, errors)
-=======
-        results = list()
-        errors = list()
-
-        classification_tokens = [t for t in classification.all_tokens if self.is_token_instance(t)]  # noqa: E501
-        gene_tokens = self.get_gene_tokens(classification)
-
-        if len(classification.non_matching_tokens) > 0:
-            errors.append(f"Non matching tokens found for "
-                          f"{self.variant_name()}.")
-
-        len_gene_tokens = len(gene_tokens)
-
-        if len_gene_tokens == 0:
-            errors.append(f'No gene tokens for a {self.variant_name()}.')
-        elif len_gene_tokens > 1:
-            errors.append('More than one gene symbol found for a single'
-                          f' {self.variant_name()}')
-
-        if len(errors) > 0:
-            return [self.get_validation_result(
-                    classification, False, 0, None,
-                    '', '', errors, gene_tokens)]
-
-        transcripts = self.transcript_mappings.protein_transcripts(
-            gene_tokens[0].token, LookupType.GENE_SYMBOL)
-
-        if not transcripts:
-            errors.append(f'No transcripts found for gene symbol '
-                          f'{gene_tokens[0].token}')
-            return [self.get_validation_result(
-                    classification, False, 0, None,
-                    '', '', errors, gene_tokens)]
-
-        self.get_valid_invalid_results(classification_tokens, transcripts,
-                                       classification, results, gene_tokens)
-        return results
->>>>>>> c2dda372
 
     def get_valid_invalid_results(self, classification_tokens, transcripts,
                                   classification, results, gene_tokens) \
@@ -116,7 +77,6 @@
                 if not allele:
                     errors.append("Unable to find allele.")
                 else:
-<<<<<<< HEAD
                     # MANE Select Transcript
                     if hgvs_expr not in mane_transcripts_dict.keys():
                         mane_transcripts_dict[hgvs_expr] = {
@@ -124,8 +84,7 @@
                             'transcript_token': t,
                             'protein': is_ensembl
                         }
-=======
->>>>>>> c2dda372
+
                     if len(allele['state']['sequence']) == 3:
                         allele['state']['sequence'] = \
                             self._amino_acid_cache.convert_three_to_one(
@@ -159,31 +118,6 @@
         self.add_mane_transcript(classification, results, gene_tokens,
                                  mane_transcripts_dict)
 
-<<<<<<< HEAD
-=======
-    def check_ref_aa(self, t, aa, pos, errors):
-        """Check that reference amino acid matches actual amino acid.
-
-        :param string t: Transcript
-        :param str aa: Expected Amino Acid
-        :param int pos: Expected position
-        :param list errors: List of errors
-        """
-        ref_aa_del = \
-            self.seqrepo_access.sequence_at_position(t, pos)
-
-        if ref_aa_del and len(ref_aa_del) == 1 \
-                and len(aa) == 3:
-            ref_aa_del = \
-                self._amino_acid_cache.amino_acid_code_conversion[
-                    ref_aa_del]  # noqa: E501
-
-        if ref_aa_del != aa:
-            errors.append(f"Needed to find {aa} at "
-                          f"position {pos} on {t} "
-                          f"but found {ref_aa_del}")
-
->>>>>>> c2dda372
     def get_hgvs_expr(self, classification, t, s, is_hgvs) -> str:
         """Return HGVS expression
 
@@ -192,11 +126,7 @@
         :param str t: Transcript retrieved from transcript mapping
         :param Token s: The classification token
         :param bool is_hgvs: Whether or not classification is HGVS token
-<<<<<<< HEAD
         :return: HGVS expression
-=======
-        :return: HGVS expression for the variant
->>>>>>> c2dda372
         """
         if not is_hgvs:
             prefix = f"{t}:{s.reference_sequence.lower()}."
