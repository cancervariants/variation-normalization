--- conflicted
+++ resolved
@@ -38,11 +38,7 @@
     variant_query: str
     warnings: Optional[List[str]]
     variation_descriptor: Optional[VariationDescriptor]
-<<<<<<< HEAD
-=======
-    errors: Optional[List[str]]
     service_meta_: ServiceMeta
->>>>>>> 88b049fb
 
     class Config:
         """Configure model."""
