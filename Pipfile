[[source]]
name = "pypi"
url = "https://pypi.org/simple"
verify_ssl = true

[dev-packages]
pytest = "*"
pytest-asyncio = "*"
pytest-cov = "*"
flake8 = "*"
flake8-docstrings = "*"
flake8-quotes = "*"
flake8-annotations = "*"
flake8-import-order = "*"
pre-commit = "*"
variation-normalizer = {editable = true, path = "."}
jupyter = "*"
ipykernel = "*"
psycopg2-binary = "*"
civicpy = ">=3.0.0"
python-dotenv = "*"
<<<<<<< HEAD
plotly = "*"
nbformat = "*"
=======
>>>>>>> 4e7ede7c

[packages]
"biocommons.seqrepo" = "*"
fastapi = "*"
uvicorn = "*"
pydantic = "*"
"ga4gh.vrs" = {version = "~=0.8.1", extras = ["extras"]}
gene-normalizer = "~=0.1.36"
pyliftover = "*"
boto3 = "*"
"ga4gh.vrsatile.pydantic" = "~=0.0.12"
cool-seq-tool = ">=0.1.13"<|MERGE_RESOLUTION|>--- conflicted
+++ resolved
@@ -19,11 +19,8 @@
 psycopg2-binary = "*"
 civicpy = ">=3.0.0"
 python-dotenv = "*"
-<<<<<<< HEAD
 plotly = "*"
 nbformat = "*"
-=======
->>>>>>> 4e7ede7c
 
 [packages]
 "biocommons.seqrepo" = "*"
