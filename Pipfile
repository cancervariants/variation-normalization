[[source]]
name = "pypi"
url = "https://pypi.org/simple"
verify_ssl = true

[dev-packages]
pytest = "*"

[packages]
apispec = "~=2.0"
apispec-oneofschema = "~=2.1"
apispec-webframeworks = "==0.4"
appdirs = "==1.4.3"
appnope = "==0.1.0"
astroid = "==2.2.5"
atomicwrites = "==1.3.0"
beautifulsoup4 = "==4.8.0"
biopython = "*"
bioutils = "==0.5.0"
bs4 = "==0.0.1"
certifi = "==2019.9.11"
chardet = "==3.0.4"
click = "==7.0"
coloredlogs = "==10.0"
configparser = "==4.0.2"
cssselect = "==1.0.3"
decorator = "==4.4.1"
enum34 = "==1.1.6"
fake-useragent = "==0.1.11"
hgvs = "*"
humanfriendly = "==4.18"
idna = "==2.8"
importlib-metadata = "==0.23"
iniherit = "==0.3.9"
ipython = "==5.8.0"
isort = "==4.3.21"
itsdangerous = "==1.1.0"
jedi = "==0.15.1"
lazy-object-proxy = "==1.4.2"
<<<<<<< HEAD
lxml = "*"
marshmallow = "==3.2.0"
marshmallow-enum = "==1.5.1"
marshmallow-oneofschema = "==2.0.1"
=======
lxml = "==4.3.4"
marshmallow = "~=3.2"
marshmallow-enum = "~=1.5"
marshmallow-oneofschema = "~=2.0"
>>>>>>> b99a5062
mccabe = "==0.6.1"
more-itertools = "==7.2.0"
mypy = "==0.761"
mypy-extensions = "==0.4.3"
numpy = "*"
parse = "==1.12.0"
parso = "==0.5.1"
pexpect = "==4.7.0"
pickleshare = "==0.7.5"
prompt-toolkit = "==1.0.18"
psycopg2-binary = "==2.8.4"
ptyprocess = "==0.6.0"
pyee = "==6.0.0"
pylint = "==2.3.1"
pyppeteer = "==0.0.25"
pyquery = "==1.4.0"
pysam = "*"
requests = "==2.22.0"
requests-html = "==0.10.0"
seqrepo = "==0.0.0"
simplegeneric = "==0.8.1"
six = "*"
soupsieve = "==1.9.2"
text-unidecode = "==1.2"
tqdm = "==4.32.2"
traitlets = "==4.3.3"
typed-ast = "==1.4.0"
typing-extensions = "==3.7.4.1"
urllib3 = "==1.25.3"
w3lib = "==1.20.0"
wcwidth = "==0.1.7"
websockets = "==8.0.1"
wrapt = "==1.11.2"
yoyo-migrations = "==6.1.0"
zipp = "==0.6.0"
ipython_genutils = "==0.2.0"
Jinja2 = "==2.10.1"
MarkupSafe = "==1.1.1"
Parsley = "==1.3"
Pygments = "==2.4.2"
<<<<<<< HEAD
PyYAML = "*"
Werkzeug = "*"
biocommons = "*"
"biocommons.seqrepo" = "*"
"ga4gh.vrs" = {version = "==0.6.3rc0", extras = ["extras"]}
fastapi = "*"
uvicorn = "*"
pydantic = "*"
pluggy = "*"
attrs = "*"
pyparsing = "*"
uvloop = "*"
httptools = "*"
py = "*"
=======
PyYAML = "==5.1.2"
uWSGI = "==2.0.18"
Werkzeug = "==0.16.0"
python-dotenv = "*"

[requires]
python_version = "3.7"
>>>>>>> b99a5062
<|MERGE_RESOLUTION|>--- conflicted
+++ resolved
@@ -37,17 +37,10 @@
 itsdangerous = "==1.1.0"
 jedi = "==0.15.1"
 lazy-object-proxy = "==1.4.2"
-<<<<<<< HEAD
 lxml = "*"
 marshmallow = "==3.2.0"
 marshmallow-enum = "==1.5.1"
 marshmallow-oneofschema = "==2.0.1"
-=======
-lxml = "==4.3.4"
-marshmallow = "~=3.2"
-marshmallow-enum = "~=1.5"
-marshmallow-oneofschema = "~=2.0"
->>>>>>> b99a5062
 mccabe = "==0.6.1"
 more-itertools = "==7.2.0"
 mypy = "==0.761"
@@ -88,7 +81,6 @@
 MarkupSafe = "==1.1.1"
 Parsley = "==1.3"
 Pygments = "==2.4.2"
-<<<<<<< HEAD
 PyYAML = "*"
 Werkzeug = "*"
 biocommons = "*"
@@ -103,12 +95,4 @@
 uvloop = "*"
 httptools = "*"
 py = "*"
-=======
-PyYAML = "==5.1.2"
-uWSGI = "==2.0.18"
-Werkzeug = "==0.16.0"
-python-dotenv = "*"
-
-[requires]
-python_version = "3.7"
->>>>>>> b99a5062
+python-dotenv = "*"