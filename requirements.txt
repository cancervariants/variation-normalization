-i https://pypi.org/simple
aiofiles==23.1.0 ; python_version >= '3.7' and python_version < '4.0'
anyio==3.6.2 ; python_full_version >= '3.6.2'
appdirs==1.4.4
appnope==0.1.3 ; sys_platform == 'darwin'
asttokens==2.2.1
asyncpg==0.27.0 ; python_full_version >= '3.7.0'
attrs==23.1.0 ; python_version >= '3.7'
backcall==0.2.0
beautifulsoup4==4.12.2 ; python_full_version >= '3.6.0'
biocommons.seqrepo==0.6.5
bioutils==0.5.7 ; python_version >= '3.6'
<<<<<<< HEAD
boto3==1.26.116
botocore==1.29.116 ; python_version >= '3.7'
=======
boto3==1.26.123
botocore==1.29.123 ; python_version >= '3.7'
>>>>>>> a03c0562
bs4==0.0.1
canonicaljson==2.0.0 ; python_version >= '3.7'
certifi==2022.12.7 ; python_version >= '3.6'
charset-normalizer==3.1.0 ; python_full_version >= '3.7.0'
click==8.1.3
coloredlogs==15.0.1 ; python_version >= '2.7' and python_version not in '3.0, 3.1, 3.2, 3.3, 3.4'
configparser==5.3.0 ; python_version >= '3.7'
<<<<<<< HEAD
cool-seq-tool==0.1.6
=======
cool-seq-tool==0.1.13
>>>>>>> a03c0562
cssselect==1.2.0 ; python_version >= '3.7'
cython==0.29.34 ; python_version >= '2.6' and python_version not in '3.0, 3.1, 3.2'
decorator==5.1.1 ; python_version >= '3.5'
executing==1.2.0
fake-useragent==1.1.3
fastapi==0.95.1
<<<<<<< HEAD
ga4gh.vrs[extras]==0.8.1.dev0
ga4gh.vrsatile.pydantic==0.0.11
gene-normalizer==0.1.32
=======
ga4gh.vrs[extras]==0.8.1
ga4gh.vrsatile.pydantic==0.0.12
gene-normalizer==0.1.35
>>>>>>> a03c0562
h11==0.14.0 ; python_version >= '3.7'
hgvs==1.5.4 ; python_version >= '3.6'
humanfriendly==10.0 ; python_version >= '2.7' and python_version not in '3.0, 3.1, 3.2, 3.3, 3.4'
idna==3.4 ; python_version >= '3.5'
<<<<<<< HEAD
importlib-metadata==6.5.0 ; python_version >= '3.7'
=======
importlib-metadata==6.6.0 ; python_version >= '3.7'
>>>>>>> a03c0562
inflection==0.5.1 ; python_version >= '3.5'
ipython==8.13.1 ; python_version >= '3.9'
jedi==0.18.2 ; python_version >= '3.6'
jmespath==1.0.1 ; python_version >= '3.7'
jsonschema==3.2.0
lxml==4.9.2 ; python_version >= '2.7' and python_version not in '3.0, 3.1, 3.2, 3.3, 3.4'
markdown==3.4.3 ; python_version >= '3.7'
matplotlib-inline==0.1.6 ; python_version >= '3.5'
numpy==1.24.3 ; python_version >= '3.8'
pandas==2.0.1 ; python_version >= '3.8'
parse==1.19.0
parsley==1.3
parso==0.8.3 ; python_version >= '3.6'
pexpect==4.8.0 ; sys_platform != 'win32'
pickleshare==0.7.5
prompt-toolkit==3.0.38 ; python_full_version >= '3.7.0'
psycopg2==2.9.6 ; python_version >= '3.6'
psycopg2-binary==2.9.6
ptyprocess==0.7.0
pure-eval==0.2.2
pydantic==1.10.7
pyee==8.2.2
pygments==2.15.1 ; python_version >= '3.7'
pyliftover==0.4
pyppeteer==1.0.2 ; python_version >= '3.7' and python_version < '4.0'
pyquery==2.0.0
pyrsistent==0.19.3 ; python_version >= '3.7'
pysam==0.21.0 ; python_version >= '3.6'
python-dateutil==2.8.2 ; python_version >= '2.7' and python_version not in '3.0, 3.1, 3.2'
python-jsonschema-objects==0.4.1
pytz==2023.3
pyyaml==6.0 ; python_version >= '3.6'
<<<<<<< HEAD
requests==2.28.2
=======
requests==2.29.0 ; python_version >= '3.7'
>>>>>>> a03c0562
requests-html==0.10.0 ; python_full_version >= '3.6.0'
s3transfer==0.6.0 ; python_version >= '3.7'
setuptools==67.7.2 ; python_version >= '3.7'
six==1.16.0 ; python_version >= '2.7' and python_version not in '3.0, 3.1, 3.2'
sniffio==1.3.0 ; python_version >= '3.7'
soupsieve==2.4.1 ; python_version >= '3.7'
sqlparse==0.4.4 ; python_version >= '3.5'
stack-data==0.6.2
starlette==0.26.1 ; python_version >= '3.7'
tabulate==0.9.0 ; python_version >= '3.7'
tqdm==4.65.0 ; python_version >= '3.7'
traitlets==5.9.0 ; python_version >= '3.7'
typing-extensions==4.5.0 ; python_version >= '3.7'
tzdata==2023.3 ; python_version >= '2'
urllib3==1.26.15 ; python_version >= '2.7' and python_version not in '3.0, 3.1, 3.2, 3.3, 3.4, 3.5'
uvicorn==0.22.0
w3lib==2.1.1 ; python_version >= '3.7'
wcwidth==0.2.6
websockets==10.4 ; python_version >= '3.7'
yoyo-migrations==8.2.0
zipp==3.15.0 ; python_version >= '3.7'<|MERGE_RESOLUTION|>--- conflicted
+++ resolved
@@ -10,13 +10,8 @@
 beautifulsoup4==4.12.2 ; python_full_version >= '3.6.0'
 biocommons.seqrepo==0.6.5
 bioutils==0.5.7 ; python_version >= '3.6'
-<<<<<<< HEAD
-boto3==1.26.116
-botocore==1.29.116 ; python_version >= '3.7'
-=======
 boto3==1.26.123
 botocore==1.29.123 ; python_version >= '3.7'
->>>>>>> a03c0562
 bs4==0.0.1
 canonicaljson==2.0.0 ; python_version >= '3.7'
 certifi==2022.12.7 ; python_version >= '3.6'
@@ -24,35 +19,21 @@
 click==8.1.3
 coloredlogs==15.0.1 ; python_version >= '2.7' and python_version not in '3.0, 3.1, 3.2, 3.3, 3.4'
 configparser==5.3.0 ; python_version >= '3.7'
-<<<<<<< HEAD
-cool-seq-tool==0.1.6
-=======
 cool-seq-tool==0.1.13
->>>>>>> a03c0562
 cssselect==1.2.0 ; python_version >= '3.7'
 cython==0.29.34 ; python_version >= '2.6' and python_version not in '3.0, 3.1, 3.2'
 decorator==5.1.1 ; python_version >= '3.5'
 executing==1.2.0
 fake-useragent==1.1.3
 fastapi==0.95.1
-<<<<<<< HEAD
-ga4gh.vrs[extras]==0.8.1.dev0
-ga4gh.vrsatile.pydantic==0.0.11
-gene-normalizer==0.1.32
-=======
 ga4gh.vrs[extras]==0.8.1
 ga4gh.vrsatile.pydantic==0.0.12
 gene-normalizer==0.1.35
->>>>>>> a03c0562
 h11==0.14.0 ; python_version >= '3.7'
 hgvs==1.5.4 ; python_version >= '3.6'
 humanfriendly==10.0 ; python_version >= '2.7' and python_version not in '3.0, 3.1, 3.2, 3.3, 3.4'
 idna==3.4 ; python_version >= '3.5'
-<<<<<<< HEAD
-importlib-metadata==6.5.0 ; python_version >= '3.7'
-=======
 importlib-metadata==6.6.0 ; python_version >= '3.7'
->>>>>>> a03c0562
 inflection==0.5.1 ; python_version >= '3.5'
 ipython==8.13.1 ; python_version >= '3.9'
 jedi==0.18.2 ; python_version >= '3.6'
@@ -85,11 +66,7 @@
 python-jsonschema-objects==0.4.1
 pytz==2023.3
 pyyaml==6.0 ; python_version >= '3.6'
-<<<<<<< HEAD
-requests==2.28.2
-=======
 requests==2.29.0 ; python_version >= '3.7'
->>>>>>> a03c0562
 requests-html==0.10.0 ; python_full_version >= '3.6.0'
 s3transfer==0.6.0 ; python_version >= '3.7'
 setuptools==67.7.2 ; python_version >= '3.7'
