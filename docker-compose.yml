--- conflicted
+++ resolved
@@ -24,11 +24,7 @@
       - POSTGRES_USER=user
     image: biocommons/uta:latest
     volumes:
-<<<<<<< HEAD
-      - ./variant/data/uta_latest:/var/lib/postgresql/data
-=======
       - ./variation/data/uta_20180821:/var/lib/postgresql/data
->>>>>>> 707ef0fb
 
 volumes:
   seqrepo_vol:
