--- conflicted
+++ resolved
@@ -15,12 +15,8 @@
     AminoAcidDeletionClassifier, CodingDNADeletionClassifier, \
     GenomicDeletionClassifier, AminoAcidInsertionClassifier, \
     CodingDNAInsertionClassifier, GenomicInsertionClassifier, \
-<<<<<<< HEAD
     GenomicUncertainDeletionClassifier, GenomicDuplicationClassifier, \
-=======
-    GenomicUncertainDeletionClassifier, GenomicDeletionRangeClassifier,\
->>>>>>> 9da467e5
-    Classifier
+    GenomicDeletionRangeClassifier, Classifier
 
 
 class Classify:
@@ -54,11 +50,8 @@
             CodingDNAInsertionClassifier(),
             GenomicInsertionClassifier(),
             GenomicUncertainDeletionClassifier(),
-<<<<<<< HEAD
-            GenomicDuplicationClassifier()
-=======
+            GenomicDuplicationClassifier(),
             GenomicDeletionRangeClassifier()
->>>>>>> 9da467e5
         ]
 
     def perform(self, tokens: List[Token]) -> List[Classification]:
