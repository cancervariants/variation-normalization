"""Module to load and init namespace at package level."""
from .tokenizer import Tokenizer  # noqa: F401
from .tokenize import Tokenize  # noqa: F401
from .amplification import Amplification  # noqa: F401
from .deletion import Deletion  # noqa: F401
from .exon import Exon  # noqa: F401
from .expression import Expression  # noqa: F401
from .fusion import Fusion  # noqa: F401
from .gain_of_function import GainOfFunction  # noqa: F401
from .gene_pair import GenePair  # noqa: F401
from .gene_symbol import GeneSymbol  # noqa: F401
from .loss_of_function import LossOfFunction  # noqa: F401
from .overexpression import OverExpression  # noqa: F401
from .protein_alternate import ProteinAlternate  # noqa: F401
from .protein_delins import ProteinDelIns  # noqa: F401
from .protein_frameshift import ProteinFrameshift  # noqa: F401
from .protein_termination import ProteinTermination  # noqa: F401
from .underexpression import UnderExpression  # noqa: F401
from .wild_type import WildType  # noqa: F401
from .hgvs import HGVS  # noqa: F401
from .reference_sequence import ReferenceSequence  # noqa: F401
from .amino_acid_substitution import AminoAcidSubstitution  # noqa: F401
from .polypeptide_truncation import PolypeptideTruncation  # noqa: F401
from .silent_mutation import SilentMutation  # noqa: F401
from .polypeptide_sequence_variation_base import PolypeptideSequenceVariationBase  # noqa: F401, E501
from .single_nucleotide_variation_base import SingleNucleotideVariationBase  # noqa: F401, E501
from .coding_dna_substitution import CodingDNASubstitution  # noqa: F401
from .genomic_substitution import GenomicSubstitution  # noqa: F401
from .coding_dna_silent_mutation import CodingDNASilentMutation  # noqa: F401
from .genomic_silent_mutation import GenomicSilentMutation  # noqa: F401
from .amino_acid_delins import AminoAcidDelIns  # noqa: F401
from .coding_dna_delins import CodingDNADelIns  # noqa: F401
from .genomic_delins import GenomicDelIns  # noqa: F401
from .locus_reference_genomic import LocusReferenceGenomic  # noqa: F401
from .amino_acid_deletion import AminoAcidDeletion  # noqa: F401
from .coding_dna_deletion import CodingDNADeletion  # noqa: F401
from .genomic_deletion import GenomicDeletion  # noqa: F401
from .amino_acid_insertion import AminoAcidInsertion  # noqa: F401
from .coding_dna_insertion import CodingDNAInsertion  # noqa: F401
from .genomic_insertion import GenomicInsertion  # noqa: F401
from .genomic_uncertain_deletion import GenomicUncertainDeletion  # noqa: F401
<<<<<<< HEAD
from .genomic_duplication import GenomicDuplication  # noqa: F401
=======
from .genomic_deletion_range import GenomicDeletionRange  # noqa: F401
>>>>>>> 9da467e5
<|MERGE_RESOLUTION|>--- conflicted
+++ resolved
@@ -39,8 +39,5 @@
 from .coding_dna_insertion import CodingDNAInsertion  # noqa: F401
 from .genomic_insertion import GenomicInsertion  # noqa: F401
 from .genomic_uncertain_deletion import GenomicUncertainDeletion  # noqa: F401
-<<<<<<< HEAD
 from .genomic_duplication import GenomicDuplication  # noqa: F401
-=======
-from .genomic_deletion_range import GenomicDeletionRange  # noqa: F401
->>>>>>> 9da467e5
+from .genomic_deletion_range import GenomicDeletionRange  # noqa: F401