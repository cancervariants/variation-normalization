--- conflicted
+++ resolved
@@ -296,12 +296,9 @@
 g_to_p_description = (
     "Return VRS Variation object on protein coordinate for variation provided."
 )
-<<<<<<< HEAD
 q_description = (
     "GRCh38 gnomAD VCF (chr-pos-ref-alt) to normalize to MANE protein variation."
 )
-=======
-q_description = "GRCh38 gnomAD VCF (chr-pos-ref-alt) to normalize to MANE protein variation."  # noqa: E501
 
 
 @app.get(
@@ -322,9 +319,7 @@
     :return: GnomadVcfToProteinService for variation
     """
     q = unquote(q.strip())
-    resp = await query_handler.gnomad_vcf_to_protein_handler.gnomad_vcf_to_protein(q)
-    return resp
->>>>>>> cdde139d
+    return await query_handler.gnomad_vcf_to_protein_handler.gnomad_vcf_to_protein(q)
 
 
 hgvs_dup_del_mode_decsr = (
