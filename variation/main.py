"""Main application for FastAPI."""
from enum import Enum
from typing import Dict, Optional
from datetime import datetime
from urllib.parse import unquote

import pkg_resources
from fastapi import FastAPI, Query
from fastapi.openapi.utils import get_openapi
import python_jsonschema_objects
from ga4gh.vrsatile.pydantic.vrs_models import RelativeCopyClass
from hgvs.exceptions import HGVSError
from bioutils.exceptions import BioutilsError

from variation.schemas import ToVRSService, NormalizeService, ServiceMeta
from variation.schemas.hgvs_to_copy_number_schema import \
    HgvsToAbsoluteCopyNumberService, HgvsToRelativeCopyNumberService
from variation.query import QueryHandler
from variation.schemas.normalize_response_schema \
    import HGVSDupDelMode as HGVSDupDelModeEnum, ToCanonicalVariationFmt, \
    ToCanonicalVariationService, TranslateIdentifierService
from .version import __version__
from .schemas.vrs_python_translator_schema import TranslateFromFormat, \
    TranslateFromService, TranslateFromQuery, VrsPythonMeta


class Tags(Enum):
    """Define tags for endpoints"""

    SEQREPO = "SeqRepo"
    TO_PROTEIN_VARIATION = "To Protein Variation"
    TO_CANONICAL = "To Canonical Variation"
    VRS_PYTHON = "VRS-Python"
    TO_COPY_NUMBER_VARIATION = "To Copy Number Variation"


app = FastAPI(
    docs_url="/variation",
    openapi_url="/variation/openapi.json",
    swagger_ui_parameters={"tryItOutEnabled": True}
)
query_handler = QueryHandler()


def custom_openapi() -> Dict:
    """Generate custom fields for OpenAPI response."""
    if app.openapi_schema:
        return app.openapi_schema
    openapi_schema = get_openapi(
        title="The VICC Variation Normalizer",
        version=__version__,
        description="Services and guidelines for normalizing variations.",
        routes=app.routes
    )

    openapi_schema["info"]["contact"] = {
        "name": "Alex H. Wagner",
        "email": "Alex.Wagner@nationwidechildrens.org",
        "url": "https://www.nationwidechildrens.org/specialties/institute-for-genomic-medicine/research-labs/wagner-lab"  # noqa: E501
    }
    app.openapi_schema = openapi_schema
    return app.openapi_schema


app.openapi = custom_openapi

translate_summary = "Translate a variation to a VRS compatible object."
translate_description = ("Translate a variation into Variation Representation "
                         "Specification (VRS) compatible representations.")
translate_response_description = "A  response to a validly-formed query."
q_description = "Variation to translate."


@app.get("/variation/to_vrs",
         summary=translate_summary,
         response_description=translate_response_description,
         response_model=ToVRSService,
         description=translate_description,
         response_model_exclude_none=True
         )
async def to_vrs(q: str = Query(..., description=q_description)) -> ToVRSService:
    """Return a VRS-like representation of all validated variations for the search term.  # noqa: E501, D400

    :param str q: The variation to translate
    :return: ToVRSService model for variation
    """
    translations, warnings = await query_handler.to_vrs(unquote(q))

    return ToVRSService(
        search_term=q,
        variations=translations,
        service_meta_=ServiceMeta(
            version=__version__,
            response_datetime=datetime.now()
        ),
        warnings=warnings
    )


normalize_summary = "Given variation, return VRSATILE compatible object."
normalize_response_description = "A response to a validly-formed query."
normalize_description = \
    "Return VRSATILE compatible object for variation provided."
q_description = "Variation to normalize."
hgvs_dup_del_mode_decsr = ("Must be one of: `default`, `cnv`, "
                           "`repeated_seq_expr`, `literal_seq_expr`. This"
                           " parameter determines how to interpret HGVS "
                           "dup/del expressions in VRS.")


@app.get("/variation/normalize",
         summary=normalize_summary,
         response_description=normalize_response_description,
         response_model=NormalizeService,
         description=normalize_description,
         response_model_exclude_none=True
         )
async def normalize(
    q: str = Query(..., description=q_description),
    hgvs_dup_del_mode: Optional[HGVSDupDelModeEnum] = Query(
        None, description=hgvs_dup_del_mode_decsr)
) -> NormalizeService:
    """Return Value Object Descriptor for variation.

    :param str q: Variation to normalize
    :param Optional[HGVSDupDelModeEnum] hgvs_dup_del_mode:
        Must be: `default`, `cnv`, `repeated_seq_expr`, `literal_seq_expr`.
        This parameter determines how to interpret HGVS dup/del expressions
        in VRS.
    :return: NormalizeService for variation
    """
    normalize_resp = await query_handler.normalize(
        unquote(q), hgvs_dup_del_mode=hgvs_dup_del_mode)
    warnings = query_handler.normalize_handler.warnings if \
        query_handler.normalize_handler.warnings else None

    return NormalizeService(
        variation_query=q,
        variation_descriptor=normalize_resp,
        warnings=warnings,
        service_meta_=ServiceMeta(
            version=__version__,
            response_datetime=datetime.now()
        )
    )


@app.get("/variation/translate_identifier",
         summary="Given an identifier, use SeqRepo to return a list of aliases.",  # noqa: E501
         response_description="A response to a validly-formed query.",
         response_model=TranslateIdentifierService,
         description="Return list of aliases for an identifier",
         tags=[Tags.SEQREPO]
         )
def translate_identifier(
        identifier: str = Query(..., description="The identifier to find aliases for"),  # noqa: E501
        target_namespaces: Optional[str] = Query(None, description="The namespaces of the aliases, separated by commas")  # noqa: E501
) -> TranslateIdentifierService:
    """Return data containing identifier aliases.

    :param str identifier: The identifier to find aliases for
    :param Optional[str] target_namespaces: The namespaces of the aliases,
        separated by commas
    :return: TranslateIdentifierService data
    """
    aliases = []
    warnings = None
    identifier = identifier.strip()
    try:
        aliases = query_handler.seqrepo_access.seqrepo_client.translate_identifier(  # noqa: E501
            identifier, target_namespaces=target_namespaces)
    except KeyError:
        warnings = [f"Identifier, {identifier}, does not exist in SeqRepo"]
    except Exception as e:
        warnings = [f"SeqRepo could not translate identifier, {identifier}:"
                    f" {e}"]

    return TranslateIdentifierService(
        identifier_query=identifier,
        warnings=warnings,
        aliases=aliases,
        service_meta_=ServiceMeta(
            version=__version__,
            response_datetime=datetime.now()
        ))


from_fmt_descr = "Format of input variation to translate. Must be one of `beacon`, " \
                 "`gnomad`, `hgvs`, or `spdi`"


@app.get("/variation/translate_from",
         summary="Given variation as beacon, gnomad, hgvs or spdi representation, "
                 "return VRS Allele object using vrs-python's translator class",
         response_description="A response to a validly-formed query.",
         description="Return VRS Allele object",
         response_model=TranslateFromService,
         response_model_exclude_none=True,
         tags=[Tags.VRS_PYTHON])
def vrs_python_translate_from(
    variation: str = Query(..., description="Variation to translate to VRS object."
                                            " Must be represented as either beacon, "
                                            "gnomad, hgvs, or spdi."),
    fmt: Optional[TranslateFromFormat] = Query(None, description=from_fmt_descr)
) -> TranslateFromService:
    """Given variation query, return VRS Allele object using vrs-python"s translator
        class

    :param str variation: Variation to translate to VRS object. Must be represented
        as either beacon, gnomad, hgvs, or spdi
    :param Optional[TranslateFromFormat] fmt: Format of variation. If not supplied,
        vrs-python will infer its format.
    :return: TranslateFromService containing VRS Allele object
    """
    variation_query = unquote(variation.strip())
    warnings = list()
    vrs_variation = None
    try:
        resp = query_handler.tlr.translate_from(variation_query, fmt)
    except (KeyError, ValueError, python_jsonschema_objects.validators.ValidationError) as e:  # noqa: E501
        warnings.append(f"vrs-python translator raised {type(e).__name__}: {e}")
    except HGVSError as e:
        warnings.append(f"hgvs raised {type(e).__name__}: {e}")
    except BioutilsError as e:
        warnings.append(f"bioutils raised {type(e).__name__}: {e}")
    else:
        vrs_variation = resp.as_dict()

    return TranslateFromService(
        query=TranslateFromQuery(variation=variation_query, fmt=fmt),
        warnings=warnings,
        variation=vrs_variation,
        service_meta_=ServiceMeta(
            version=__version__,
            response_datetime=datetime.now()
        ),
        vrs_python_meta_=VrsPythonMeta(
            version=pkg_resources.get_distribution("ga4gh.vrs").version
        )
    )


g_to_p_summary = "Given gnomad VCF, return VRSATILE compatible object on " \
                 "protein coordinate."
g_to_p_response_description = "A response to a validly-formed query."
g_to_p_description = \
    "Return VRSATILE compatible object on protein coordinate for " \
    "variation provided."
q_description = "gnomad VCF to normalize to protein variation."


@app.get("/variation/gnomad_vcf_to_protein",
         summary=g_to_p_summary,
         response_description=g_to_p_response_description,
         description=g_to_p_description,
         response_model=NormalizeService,
         response_model_exclude_none=True,
         tags=[Tags.TO_PROTEIN_VARIATION]
         )
async def gnomad_vcf_to_protein(
    q: str = Query(..., description=q_description)
) -> NormalizeService:
    """Return Value Object Descriptor for variation on protein coordinate.

    :param str q: gnomad VCF to normalize to protein variation.
    :return: NormalizeService for variation
    """
    q = unquote(q.strip())
    resp, warnings = await query_handler.gnomad_vcf_to_protein(q)

    return NormalizeService(
        variation_query=q,
        variation_descriptor=resp,
        warnings=warnings,
        service_meta_=ServiceMeta(
            version=__version__,
            response_datetime=datetime.now()
        )
    )


complement_descr = "This field indicates that a categorical variation is defined to " \
                   "include (false) or exclude (true) variation concepts matching " \
                   "the categorical variation."


@app.get("/variation/to_canonical_variation",
         summary="Given SPDI or HGVS, return VRSATILE canonical variation",
         response_description="A response to a validly-formed query.",
<<<<<<< HEAD
         description="Return VRSATILE canonical variation object",
         response_model=ToCanonicalVariationService,
         response_model_exclude_none=True)
async def to_canonical_variation(
        q: str = Query(..., description="HGVS or SPDI query"),
        fmt: ToCanonicalVariationFmt = Query(ToCanonicalVariationFmt.HGVS,
                                             description="Format of the input variation. Must be `spdi` or `hgvs`"),  # noqa: E501
=======
         description="Return VRSATILE categorical variation object",
         response_model=CanonicalSPDIToCategoricalVariationService,
         response_model_exclude_none=True,
         tags=[Tags.TO_CANONICAL])
def canonical_spdi_to_categorical_variation(
        q: str = Query(..., description="Canonical SPDI"),
>>>>>>> a2e027ce
        complement: bool = Query(False, description=complement_descr)
) -> ToCanonicalVariationService:
    """Return categorical variation for canonical SPDI

    :param str q: HGVS or SPDI query
    :param ToCanonicalVariationFmt fmt: Format of the input variation. Must be
        `spdi` or `hgvs`.
    :param bool complement: This field indicates that a categorical variation
        is defined to include (false) or exclude (true) variation concepts matching the
        categorical variation. This is equivalent to a logical NOT operation on the
        categorical variation properties.
    :return: ToCanonicalVariationService for variation query
    """
    q = unquote(q)
    variation, warnings = await query_handler.to_canonical_variation(q, fmt, complement)

    return ToCanonicalVariationService(
        query=q,
        canonical_variation=variation,
        warnings=warnings,
        service_meta_=ServiceMeta(
            version=__version__,
            response_datetime=datetime.now()
        )
    )


# @app.post("/variation/translate_to",
#           summary="Given VRS Allele object as a dict, return variation expressed as "
#                   "queried format using vrs-python"s translator class",
#           response_description="A response to a validly-formed query.",
#           description="Return variation in queried format representation. "
#                       "Request body must contain `allele` and `fmt`. `allele` is a "
#                       "VRS Allele object represented as a dict. `fmt` must be either "
#                       "`spdi` or `hgvs`",
#           response_model=TranslateToService,
#           response_model_exclude_none=True)
# async def vrs_python_translate_to(
#         request: Request) -> Union[ErrorResponse, TranslateToService]:
#     """Given VRS Allele object as a dict, return variation expressed as queried
#     format using vrs-python's translator class
#
#     :param Request request: Request body. Request body must contain `allele` and `fmt`.  # noqa
#         `allele` is a VRS Allele object represented as a dict. `fmt` must be either
#         `spdi` or `hgvs`
#     :return: ErrorResponse if invalid request body. Else, TranslateToService containing  # noqa
#         variation represented as fmt representation if valid VRS Allele
#     """
#     r = await request.json()
#     warnings = list()
#
#     allele_query = r.get("allele")
#     if not allele_query:
#         warnings.append("Missing `allele`. Must be VRS Allele represented as a dict")
#     else:
#         if not isinstance(allele_query, dict):
#             warnings.append("`allele` must be a dict")
#
#     if warnings:
#         return ErrorResponse(errors=warnings)
#
#     fmt_query = r.get("fmt")
#     if not fmt_query:
#         warnings.append("Missing `fmt`. Must be either `hgvs` or `spdi`")
#     else:
#         if not isinstance(fmt_query, str):
#             warnings.append("`fmt` must be a str")
#         else:
#             fmt_query = fmt_query.strip()
#             valid_fmts = [v.value for k, v in TranslateToFormat.__members__.items()]
#             if fmt_query not in valid_fmts:
#                 warnings.append(f"{fmt_query} not a valid fmt. "
#                                 f"Must be one of {valid_fmts}")
#
#     if warnings:
#         return ErrorResponse(errors=warnings)
#
#     allele = None
#     try:
#         allele = models.Allele(**r["allele"])
#     except ValidationError as e:
#         warnings.append(f"`allele` is not a valid VRS Allele: {e}")
#
#     variation = []
#     if allele:
#         try:
#             variation = query_handler.tlr.translate_to(allele, r["fmt"])
#         except ValueError as e:
#             warnings.append(f"vrs-python translator raised {type(e).__name__}: {e}")
#
#     return TranslateToService(
#         query=TranslateToQuery(variation=allele_query, fmt=fmt_query),
#         warnings=warnings,
#         variations=variation,
#         service_meta_=ServiceMeta(
#             version=__version__,
#             response_datetime=datetime.now()
#         ),
#         vrs_python_meta_=VrsPythonMeta(
#             version=pkg_resources.get_distribution("ga4gh.vrs").version
#         )
#     )

@app.get("/variation/hgvs_to_absolute_copy_number",
         summary="Given HGVS expression, return absolute copy number variation",
         response_description="A response to a validly-formed query.",
         description="Return VRS object",
         response_model=HgvsToAbsoluteCopyNumberService,
         response_model_exclude_none=True,
         tags=[Tags.TO_COPY_NUMBER_VARIATION])
async def hgvs_to_absolute_copy_number(
    hgvs_expr: str = Query(..., description="Variation query"),
    baseline_copies: Optional[int] = Query(
        None, description="Baseline copies for duplication"),
    do_liftover: bool = Query(False, description="Whether or not to liftover "
                              "to GRCh38 assembly.")
) -> HgvsToAbsoluteCopyNumberService:
    """Given hgvs expression, return absolute copy number variation

    :param str hgvs_expr: HGVS expression
    :param Optional[int] baseline_copies: Baseline copies number
    :param bool do_liftover: Whether or not to liftover to GRCh38 assembly
    :return: HgvsToAbsoluteCopyNumberService
    """
    variation, warnings = await query_handler.hgvs_to_absolute_copy_number(
        unquote(hgvs_expr.strip()), baseline_copies, do_liftover)

    return HgvsToAbsoluteCopyNumberService(
        hgvs_expr=hgvs_expr,
        warnings=warnings,
        service_meta_=ServiceMeta(
            version=__version__,
            response_datetime=datetime.now()
        ),
        absolute_copy_number=variation
    )


@app.get("/variation/hgvs_to_relative_copy_number",
         summary="Given HGVS expression, return relative copy number variation",
         response_description="A response to a validly-formed query.",
         description="Return VRS object",
         response_model=HgvsToRelativeCopyNumberService,
         response_model_exclude_none=True,
         tags=[Tags.TO_COPY_NUMBER_VARIATION])
async def hgvs_to_relative_copy_number(
    hgvs_expr: str = Query(..., description="Variation query"),
    relative_copy_class: RelativeCopyClass = Query(
        ..., description="The relative copy class"),
    do_liftover: bool = Query(False, description="Whether or not to liftover "
                              "to GRCh38 assembly.")
) -> HgvsToRelativeCopyNumberService:
    """Given hgvs expression, return relative copy number variation

    :param str hgvs_expr: HGVS expression
    :param RelativeCopyClass relative_copy_class: Relative copy class
    :param bool do_liftover: Whether or not to liftover to GRCh38 assembly
    :return: HgvsToRelativeCopyNumberService
    """
    variation, warnings = await query_handler.hgvs_to_relative_copy_number(
        unquote(hgvs_expr.strip()), relative_copy_class, do_liftover)

    return HgvsToRelativeCopyNumberService(
        hgvs_expr=hgvs_expr,
        warnings=warnings,
        service_meta_=ServiceMeta(
            version=__version__,
            response_datetime=datetime.now()
        ),
        relative_copy_number=variation
    )<|MERGE_RESOLUTION|>--- conflicted
+++ resolved
@@ -287,7 +287,6 @@
 @app.get("/variation/to_canonical_variation",
          summary="Given SPDI or HGVS, return VRSATILE canonical variation",
          response_description="A response to a validly-formed query.",
-<<<<<<< HEAD
          description="Return VRSATILE canonical variation object",
          response_model=ToCanonicalVariationService,
          response_model_exclude_none=True)
@@ -295,14 +294,6 @@
         q: str = Query(..., description="HGVS or SPDI query"),
         fmt: ToCanonicalVariationFmt = Query(ToCanonicalVariationFmt.HGVS,
                                              description="Format of the input variation. Must be `spdi` or `hgvs`"),  # noqa: E501
-=======
-         description="Return VRSATILE categorical variation object",
-         response_model=CanonicalSPDIToCategoricalVariationService,
-         response_model_exclude_none=True,
-         tags=[Tags.TO_CANONICAL])
-def canonical_spdi_to_categorical_variation(
-        q: str = Query(..., description="Canonical SPDI"),
->>>>>>> a2e027ce
         complement: bool = Query(False, description=complement_descr)
 ) -> ToCanonicalVariationService:
     """Return categorical variation for canonical SPDI
