"""Main application for FastAPI."""
from enum import Enum
from typing import Dict, List, Optional, Union, Literal
from datetime import datetime
from urllib.parse import unquote
import traceback
import logging

import pkg_resources
from fastapi import FastAPI, Query
from fastapi.openapi.utils import get_openapi
from pydantic import ValidationError
import python_jsonschema_objects
from ga4gh.vrsatile.pydantic.vrs_models import CopyChange, VRSTypes
from hgvs.exceptions import HGVSError
from bioutils.exceptions import BioutilsError
from ga4gh.vrs import models

from variation.schemas import ToVRSService, NormalizeService, ServiceMeta
from variation.schemas.hgvs_to_copy_number_schema import \
    HgvsToCopyNumberCountService, HgvsToCopyNumberChangeService
from variation.query import QueryHandler
from variation.schemas.normalize_response_schema \
    import HGVSDupDelMode as HGVSDupDelModeEnum, ToCanonicalVariationFmt, \
    ToCanonicalVariationService, TranslateIdentifierService
from variation.schemas.service_schema import AmplificationToCxVarService, \
    ClinVarAssembly, ParsedToCnVarService, ParsedToCxVarService
from .version import __version__
from .schemas.vrs_python_translator_schema import TranslateFromFormat, \
    TranslateFromService, TranslateFromQuery, TranslateToHGVSQuery, TranslateToQuery,\
    TranslateToService, VrsPythonMeta


logger = logging.getLogger(__name__)


class Tags(Enum):
    """Define tags for endpoints"""

    SEQREPO = "SeqRepo"
    TO_PROTEIN_VARIATION = "To Protein Variation"
    TO_CANONICAL = "To Canonical Variation"
    VRS_PYTHON = "VRS-Python"
    TO_COPY_NUMBER_VARIATION = "To Copy Number Variation"


app = FastAPI(
    docs_url="/variation",
    openapi_url="/variation/openapi.json",
    swagger_ui_parameters={"tryItOutEnabled": True}
)
query_handler = QueryHandler()


def custom_openapi() -> Dict:
    """Generate custom fields for OpenAPI response."""
    if app.openapi_schema:
        return app.openapi_schema
    openapi_schema = get_openapi(
        title="The VICC Variation Normalizer",
        version=__version__,
        description="Services and guidelines for normalizing variations.",
        routes=app.routes
    )

    openapi_schema["info"]["contact"] = {
        "name": "Alex H. Wagner",
        "email": "Alex.Wagner@nationwidechildrens.org",
        "url": "https://www.nationwidechildrens.org/specialties/institute-for-genomic-medicine/research-labs/wagner-lab"  # noqa: E501
    }
    app.openapi_schema = openapi_schema
    return app.openapi_schema


app.openapi = custom_openapi

to_vrs_untranslatable_descr = ("`True` returns VRS Text object when unable to translate"
                               " or normalize query. `False` returns an empty list "
                               "when unable to translate or normalize query.")
translate_summary = ("Translate a human readable variation description to VRS"
                     " variation(s).")
translate_description = ("Translate a human readable variation description to "
                         "VRS variation(s)."
                         " Performs fully-justified allele normalization. "
                         " Does not do any liftover operations or make any inferences "
                         "about the query.")
translate_response_description = "A  response to a validly-formed query."
q_description = "Human readable variation description on GRCh37 or GRCh38 assembly"


@app.get("/variation/to_vrs",
         summary=translate_summary,
         response_description=translate_response_description,
         response_model=ToVRSService,
         description=translate_description
         )
async def to_vrs(
    q: str = Query(..., description=q_description),
    untranslatable_returns_text: bool = Query(False,
                                              description=to_vrs_untranslatable_descr)
) -> ToVRSService:
    """Translate a human readable variation description to VRS variation(s).
        Performs fully-justified allele normalization. Does not do any liftover
        operations or make any inferences about the query.

    :param str q: Human readable variation description on GRCh37 or GRCh38 assembly
    :param bool untranslatable_returns_text: `True` return VRS Text Object when
        unable to translate or normalize query. `False` returns empty list when
        unable to translate or normalize query.
    :return: ToVRSService model for variation
    """
    resp = await query_handler.to_vrs_handler.to_vrs(unquote(q),
                                                     untranslatable_returns_text)
    return resp

untranslatable_descr = ("`True` returns VRS Text object when unable to translate or "
                        "normalize query. `False` returns `None` when unable to "
                        "translate or normalize query.")

normalize_summary = ("Normalizes and translates a human readable variation description "
                     "to a single VRSATILE Variation Descriptor.")
normalize_response_description = "A response to a validly-formed query."
normalize_description = ("Normalizes and translates a human readable variation "
                         "description to a single VRSATILE Variation Descriptor. "
                         "Performs fully-justified allele normalization. Will liftover"
                         " to GRCh38 and aligns to a priority transcript. Will make "
                         "inferences about the query.")
q_description = "Human readable variation description on GRCh37 or GRCh38 assembly"
hgvs_dup_del_mode_decsr = ("Must be one of: `default`, `copy_number_count`, "
                           "`copy_number_change`, `repeated_seq_expr`, "
                           "`literal_seq_expr`. This parameter determines how to "
                           "interpret HGVS dup/del expressions in VRS.")


@app.get("/variation/normalize",
         summary=normalize_summary,
         response_description=normalize_response_description,
         response_model=NormalizeService,
         description=normalize_description
         )
async def normalize(
    q: str = Query(..., description=q_description),
    hgvs_dup_del_mode: Optional[HGVSDupDelModeEnum] = Query(
        HGVSDupDelModeEnum.DEFAULT, description=hgvs_dup_del_mode_decsr),
    baseline_copies: Optional[int] = Query(
        None, description="Baseline copies for HGVS duplications and deletions represented as Copy Number Count Variation"),  # noqa: E501
    copy_change: Optional[CopyChange] = Query(
        None, description="The copy change for HGVS duplications and deletions represented as Copy Number Change Variation."),  # noqa: E501
    untranslatable_returns_text: bool = Query(False, description=untranslatable_descr)
) -> NormalizeService:
    """Normalize and translate a human readable variation description to a single
        VRSATILE Variation Descriptor. Performs fully-justified allele normalization.
        Will liftover to GRCh38 and aligns to a priority transcript. Will make
        inferences about the query.

    :param str q: Human readable variation description on GRCh37 or GRCh38 assembly
    :param Optional[HGVSDupDelModeEnum] hgvs_dup_del_mode:
        Must be: `default`, `copy_number_count`, `copy_number_change`,
        `repeated_seq_expr`, `literal_seq_expr`. This parameter determines how to
        interpret HGVS dup/del expressions in VRS.
    :param Optional[int] baseline_copies: Baseline copies for HGVS duplications and
        deletions. Required when `hgvs_dup_del_mode` is set to `copy_number_count`.
    :param Optional[CopyChange] copy_change: The copy change
        for HGVS duplications and deletions represented as Copy Number Change
        Variation. If not set, will use default `copy_change` for query.
    :param bool untranslatable_returns_text: `True` return VRS Text Object when
        unable to translate or normalize query. `False` return `None` when
        unable to translate or normalize query.
    :return: NormalizeService for variation
    """
    normalize_resp = await query_handler.normalize_handler.normalize(
        unquote(q), hgvs_dup_del_mode=hgvs_dup_del_mode,
        baseline_copies=baseline_copies, copy_change=copy_change,
        untranslatable_returns_text=untranslatable_returns_text)
    return normalize_resp


@app.get("/variation/translate_identifier",
         summary="Given an identifier, use SeqRepo to return a list of aliases.",
         response_description="A response to a validly-formed query.",
         response_model=TranslateIdentifierService,
         description="Return list of aliases for an identifier",
         tags=[Tags.SEQREPO]
         )
def translate_identifier(
        identifier: str = Query(..., description="The identifier to find aliases for"),
        target_namespaces: Optional[str] = Query(None, description="The namespaces of the aliases, separated by commas")  # noqa: E501
) -> TranslateIdentifierService:
    """Return data containing identifier aliases.

    :param str identifier: The identifier to find aliases for
    :param Optional[str] target_namespaces: The namespaces of the aliases,
        separated by commas
    :return: TranslateIdentifierService data
    """
    aliases = []
    warnings = None
    identifier = identifier.strip()
    try:
        aliases = query_handler._seqrepo_access.sr.translate_identifier(
            identifier, target_namespaces=target_namespaces)
    except KeyError:
        warnings = [f"Identifier, {identifier}, does not exist in SeqRepo"]
    except Exception as e:
        warnings = [f"SeqRepo could not translate identifier, {identifier}:"
                    f" {e}"]

    return TranslateIdentifierService(
        identifier_query=identifier,
        warnings=warnings,
        aliases=aliases,
        service_meta_=ServiceMeta(
            version=__version__,
            response_datetime=datetime.now()
        ))


from_fmt_descr = "Format of input variation to translate. Must be one of `beacon`, " \
                 "`gnomad`, `hgvs`, or `spdi`"


@app.get("/variation/translate_from",
         summary="Given variation as beacon, gnomad, hgvs or spdi representation, "
                 "return VRS Allele object using vrs-python's translator class",
         response_description="A response to a validly-formed query.",
         description="Return VRS Allele object",
         response_model=TranslateFromService,
         tags=[Tags.VRS_PYTHON])
def vrs_python_translate_from(
    variation: str = Query(..., description="Variation to translate to VRS object."
                                            " Must be represented as either beacon, "
                                            "gnomad, hgvs, or spdi."),
    fmt: Optional[TranslateFromFormat] = Query(None, description=from_fmt_descr)
) -> TranslateFromService:
    """Given variation query, return VRS Allele object using vrs-python"s translator
        class

    :param str variation: Variation to translate to VRS object. Must be represented
        as either beacon, gnomad, hgvs, or spdi
    :param Optional[TranslateFromFormat] fmt: Format of variation. If not supplied,
        vrs-python will infer its format.
    :return: TranslateFromService containing VRS Allele object
    """
    variation_query = unquote(variation.strip())
    warnings = list()
    vrs_variation = None
    try:
        resp = query_handler._tlr.translate_from(variation_query, fmt)
    except (KeyError, ValueError, python_jsonschema_objects.validators.ValidationError) as e:  # noqa: E501
        warnings.append(f"vrs-python translator raised {type(e).__name__}: {e}")
    except HGVSError as e:
        warnings.append(f"hgvs raised {type(e).__name__}: {e}")
    except BioutilsError as e:
        warnings.append(f"bioutils raised {type(e).__name__}: {e}")
    else:
        vrs_variation = resp.as_dict()

    return TranslateFromService(
        query=TranslateFromQuery(variation=variation_query, fmt=fmt),
        warnings=warnings,
        variation=vrs_variation,
        service_meta_=ServiceMeta(
            version=__version__,
            response_datetime=datetime.now()
        ),
        vrs_python_meta_=VrsPythonMeta(
            version=pkg_resources.get_distribution("ga4gh.vrs").version
        )
    )


g_to_p_summary = "Given GRCh38 gnomAD VCF, return VRSATILE object on MANE protein coordinate."  # noqa: E501
g_to_p_response_description = "A response to a validly-formed query."
g_to_p_description = \
    "Return VRSATILE object on protein coordinate for variation provided."
q_description = "GRCh38 gnomAD VCF (chr-pos-ref-alt) to normalize to MANE protein variation."  # noqa: E501


@app.get("/variation/gnomad_vcf_to_protein",
         summary=g_to_p_summary,
         response_description=g_to_p_response_description,
         description=g_to_p_description,
         response_model=NormalizeService,
         tags=[Tags.TO_PROTEIN_VARIATION]
         )
async def gnomad_vcf_to_protein(
    q: str = Query(..., description=q_description),
    untranslatable_returns_text: bool = Query(False, description=untranslatable_descr)
) -> NormalizeService:
    """Return Value Object Descriptor for variation on protein coordinate.

    :param str q: gnomad VCF to normalize to protein variation.
    :param bool untranslatable_returns_text: `True` return VRS Text Object when
        unable to translate or normalize query. `False` return `None` when
        unable to translate or normalize query.
    :return: NormalizeService for variation
    """
    q = unquote(q.strip())
    resp = await query_handler.gnomad_vcf_to_protein_handler.gnomad_vcf_to_protein(
        q, untranslatable_returns_text=untranslatable_returns_text)
    return resp


complement_descr = "This field indicates that a categorical variation is defined to " \
                   "include (false) or exclude (true) variation concepts matching " \
                   "the categorical variation."
hgvs_dup_del_mode_decsr = "This parameter determines how to interpret HGVS dup/del "\
                          "expressions in VRS. Must be one of: `default`, " \
                          "`copy_number_count`, `copy_number_change`, " \
                          "`repeated_seq_expr`, `literal_seq_expr`."
copy_change_descr = ("The copy change. Only used when `fmt`=`hgvs` and Copy Number "
                     "Change Variation.")
baseline_copies_descr = "Baseline copies for duplication or deletion. Only used when "\
                        "`fmt`=`hgvs` and Copy Number Count Variation.`"
do_liftover_descr = "Whether or not to liftover to GRCh38 assembly"


@app.get("/variation/to_canonical_variation",
         summary="Given SPDI or HGVS, return VRSATILE Canonical Variation",
         response_description="A response to a validly-formed query.",
         description="Return VRSATILE Canonical Variation",
         response_model=ToCanonicalVariationService,
         tags=[Tags.TO_CANONICAL])
async def to_canonical_variation(
        q: str = Query(..., description="HGVS or SPDI query"),
        fmt: ToCanonicalVariationFmt = Query(...,
                                             description="Format of the input variation. Must be `spdi` or `hgvs`"),  # noqa: E501
        do_liftover: bool = Query(False, description=do_liftover_descr),
        hgvs_dup_del_mode: Optional[HGVSDupDelModeEnum] = Query(
            HGVSDupDelModeEnum.DEFAULT, description=hgvs_dup_del_mode_decsr),
        copy_change: Optional[CopyChange] = Query(
            None, description=copy_change_descr),
        baseline_copies: Optional[int] = Query(
            None, description=baseline_copies_descr),
        untranslatable_returns_text: bool = Query(
            False, description=untranslatable_descr)
) -> ToCanonicalVariationService:
    """Return categorical variation for canonical SPDI

    :param str q: HGVS or SPDI query
    :param ToCanonicalVariationFmt fmt: Format of the input variation. Must be
        `spdi` or `hgvs`.
    :param Optional[HGVSDupDelModeEnum] hgvs_dup_del_mode: Determines how to interpret
        HGVS dup/del expressions in VRS. Must be one of: `default`, `copy_number_count`,
        `copy_number_change`, `repeated_seq_expr`, `literal_seq_expr`
    :param Optional[CopyChange] copy_change: copy change.
        Only used when `fmt`=`hgvs` and Copy Number Change Variation.
    :param Optional[int] baseline_copies: Baseline copies number
        Only used when `fmt`=`hgvs` and Copy Number Count Variation
    :param bool untranslatable_returns_text: `True` return VRS Text Object when
        unable to translate or normalize query. `False` return `None` when
        unable to translate or normalize query.
    :return: ToCanonicalVariationService for variation query
    """
    q = unquote(q)
    resp = await query_handler.to_canonical_handler.to_canonical_variation(
        q, fmt, do_liftover=do_liftover,
        hgvs_dup_del_mode=hgvs_dup_del_mode, baseline_copies=baseline_copies,
        copy_change=copy_change,
        untranslatable_returns_text=untranslatable_returns_text)
    return resp


def _get_allele(request_body: Union[TranslateToQuery, TranslateToHGVSQuery],
                warnings: List) -> Optional[models.Allele]:
    """Return VRS allele object from request body. `warnings` will get updated if
    exceptions are raised

    :param Union[TranslateToQuery, TranslateToHGVSQuery] request_body: Request body
        containing `variation`
    :param List warnings: List of warnings
    :return: VRS Allele object if valid
    """
    allele = None
    try:
        allele = models.Allele(**request_body["variation"])
    except ValidationError as e:
        warnings.append(f"`allele` is not a valid VRS Allele: {e}")
    except python_jsonschema_objects.ValidationError as e:
        warnings.append(str(e))
    return allele


@app.post("/variation/translate_to",
          summary="Given VRS Allele object as a dict, return variation expressed as "
                  "queried format using vrs-python's translator class",
          response_description="A response to a validly-formed query.",
          description="Return variation in queried format representation. "
                      "Request body must contain `variation` and `fmt`. `variation` is"
                      " a VRS Allele object represented as a dict. `fmt` must be either"
                      " `spdi` or `hgvs`",
          response_model=TranslateToService,
          tags=[Tags.VRS_PYTHON])
async def vrs_python_translate_to(
        request_body: TranslateToQuery) -> TranslateToService:
    """Given VRS Allele object as a dict, return variation expressed as queried
    format using vrs-python's translator class

    :param TranslateToQuery request_body: Request body. `variation` is a VRS Allele
        object represented as a dict. `fmt` must be either `spdi` or `hgvs`
    :return: TranslateToService containing variation represented as fmt representation
        if valid VRS Allele, and warnings if found
    """
    query = request_body
    request_body = request_body.dict(by_alias=True)
    warnings = list()

    allele = _get_allele(request_body, warnings)

    variations = list()
    if allele:
        try:
            variations = query_handler._tlr.translate_to(allele, request_body["fmt"])
        except ValueError as e:
            warnings.append(f"vrs-python translator raised {type(e).__name__}: {e}")

    return TranslateToService(
        query=query,
        warnings=warnings,
        variations=variations,
        service_meta_=ServiceMeta(
            version=__version__,
            response_datetime=datetime.now()
        ),
        vrs_python_meta_=VrsPythonMeta(
            version=pkg_resources.get_distribution("ga4gh.vrs").version
        )
    )


to_hgvs_descr = "Return variation as HGVS expressions. Request body must"\
                " contain `variation`, a VRS Allele object represented as a dict. "\
                "Can include optional parameter `namespace`. If `namespace` is not"\
                " None, returns HGVS strings for the specified namespace. If "\
                "`namespace` is None, returns HGVS strings for all alias translations."


@app.post("/variation/vrs_allele_to_hgvs",
          summary="Given VRS Allele object as a dict, return HGVS expression(s)",
          response_description="A response to a validly-formed query.",
          description=to_hgvs_descr,
          response_model=TranslateToService,
          tags=[Tags.VRS_PYTHON])
async def vrs_python_to_hgvs(
        request_body: TranslateToHGVSQuery) -> TranslateToService:
    """Given VRS Allele object as a dict, return variation expressed as HGVS
        expression(s)

    :param TranslateToHGVSQuery request_body: Request body. `variation` is a VRS Allele
        object represented as a dict. Can provide optional parameter `namespace`.
        If `namespace` is not None, returns HGVS strings for the specified namespace.
        If `namespace` is None, returns HGVS strings for all alias translations.
    :return: TranslateToService containing variation represented as HGVS representation
        if valid VRS Allele, and warnings if found
    """
    query = request_body
    request_body = request_body.dict(by_alias=True)
    warnings = list()

    allele = _get_allele(request_body, warnings)

    variations = list()
    if allele:
        try:
            variations = query_handler._tlr._to_hgvs(
                allele, namespace=request_body.get("namespace") or "refseq")
        except ValueError as e:
            warnings.append(f"vrs-python translator raised {type(e).__name__}: {e}")

    return TranslateToService(
        query=query,
        warnings=warnings,
        variations=variations,
        service_meta_=ServiceMeta(
            version=__version__,
            response_datetime=datetime.now()
        ),
        vrs_python_meta_=VrsPythonMeta(
            version=pkg_resources.get_distribution("ga4gh.vrs").version
        )
    )


@app.get("/variation/hgvs_to_copy_number_count",
         summary="Given HGVS expression, return VRS Copy Number Count Variation",
         response_description="A response to a validly-formed query.",
         description="Return VRS Copy Number Count Variation",
         response_model=HgvsToCopyNumberCountService,
         tags=[Tags.TO_COPY_NUMBER_VARIATION])
async def hgvs_to_copy_number_count(
    hgvs_expr: str = Query(..., description="Variation query"),
    baseline_copies: Optional[int] = Query(
        None, description="Baseline copies for duplication"),
    do_liftover: bool = Query(False, description=do_liftover_descr),
    untranslatable_returns_text: bool = Query(False, description=untranslatable_descr)
) -> HgvsToCopyNumberCountService:
    """Given hgvs expression, return copy number count variation

    :param str hgvs_expr: HGVS expression
    :param Optional[int] baseline_copies: Baseline copies number
    :param bool do_liftover: Whether or not to liftover to GRCh38 assembly
    :param bool untranslatable_returns_text: `True` return VRS Text Object when
        unable to translate or normalize query. `False` return `None` when
        unable to translate or normalize query.
    :return: HgvsToCopyNumberCountService
    """
    resp = await query_handler.to_copy_number_handler.hgvs_to_copy_number_count(
        unquote(hgvs_expr.strip()), baseline_copies, do_liftover,
        untranslatable_returns_text=untranslatable_returns_text)
    return resp


@app.get("/variation/hgvs_to_copy_number_change",
         summary="Given HGVS expression, return VRS Copy Number Change Variation",
         response_description="A response to a validly-formed query.",
         description="Return VRS Copy Number Change Variation",
         response_model=HgvsToCopyNumberChangeService,
         tags=[Tags.TO_COPY_NUMBER_VARIATION])
async def hgvs_to_copy_number_change(
    hgvs_expr: str = Query(..., description="Variation query"),
    copy_change: CopyChange = Query(
        ..., description="The copy change"),
    do_liftover: bool = Query(False, description=do_liftover_descr),
    untranslatable_returns_text: bool = Query(False, description=untranslatable_descr)
) -> HgvsToCopyNumberChangeService:
    """Given hgvs expression, return copy number change variation

    :param str hgvs_expr: HGVS expression
    :param CopyChange copy_change: copy change
    :param bool do_liftover: Whether or not to liftover to GRCh38 assembly
    :param bool untranslatable_returns_text: `True` return VRS Text Object when
        unable to translate or normalize query. `False` return `None` when
        unable to translate or normalize query.
    :return: HgvsToCopyNumberChangeService
    """
    resp = await query_handler.to_copy_number_handler.hgvs_to_copy_number_change(
        unquote(hgvs_expr.strip()), copy_change, do_liftover,
        untranslatable_returns_text=untranslatable_returns_text)
    return resp


start0_descr = ("Start position (residue coords). If start is a definite range, this "
                "will be the min start position")
start1_descr = ("Only set when start is a definite range, this will be the max start "
                "position")
end0_descr = ("End position (residue coords). If end is a definite range, this will be "
              "the min end position")
end1_descr = ("Only set when end is a definite range, this will be the max end "
              "position")
start_pos_type = "Type of the start value in VRS Sequence Location"
end_pos_type = "Type of the end value in VRS Sequence Location"
<<<<<<< HEAD
assembly_descr = ("Assembly. Ignored, along with `chromosome`, if `accession` is set. "
                  "If `accession` is not set, must provide both `assembly` and "
                  "`chromosome`.")
chr_descr = ("Chromosome.  Must be contain 'chr' prefix, i.e 'chr7'. Must set when "
             "`assembly` is set.")
accession_descr = ("Genomic accession. If `accession` is set, will ignore `assembly` "
                   "and `chromosome`. If `accession` not set, must provide both "
                   "`assembly` and `chromosome`.")
=======
assembly_descr = ("Assembly. Ignored, along with `chr`, if `accession` is set. If "
                  "`accession` is not set, must provide both `assembly` and `chr`.")
chr_descr = "Chromosome. Must set when `assembly` is set."
accession_descr = ("Genomic accession. If `accession` is set, will ignore `assembly` "
                   "and `chr`. If `accession` not set, must provide both `assembly` "
                   "and `chr`.")
>>>>>>> 0b299fe4
total_copies_descr = "Total copies for Copy Number Count variation object"


@app.get("/variation/parsed_to_cn_var",
         summary="Given parsed genomic components, return VRS Copy Number Count "
         "Variation",
         response_description="A response to a validly-formed query.",
         description="Return VRS Copy Number Count Variation",
         response_model=ParsedToCnVarService,
         tags=[Tags.TO_COPY_NUMBER_VARIATION]
         )
def parsed_to_cn_var(
    start0: int = Query(..., description=start0_descr),
    end0: int = Query(..., description=end0_descr),
    total_copies: int = Query(..., description=total_copies_descr),
    assembly: Optional[ClinVarAssembly] = Query(None, description=assembly_descr),
    chromosome: Optional[str] = Query(None, description=chr_descr),
    accession: Optional[str] = Query(None, description=accession_descr),
    start_pos_type: Literal[
        VRSTypes.NUMBER, VRSTypes.DEFINITE_RANGE, VRSTypes.INDEFINITE_RANGE
    ] = Query(VRSTypes.NUMBER, description=start_pos_type),
    end_pos_type: Literal[
        VRSTypes.NUMBER, VRSTypes.DEFINITE_RANGE, VRSTypes.INDEFINITE_RANGE
    ] = Query(VRSTypes.NUMBER, description=end_pos_type),
    start1: Optional[int] = Query(None, description=start1_descr),
    end1: Optional[int] = Query(None, description=end1_descr),
<<<<<<< HEAD
    do_liftover: bool = Query(False, description=do_liftover_descr),
=======
>>>>>>> 0b299fe4
    untranslatable_returns_text: bool = Query(False, description=untranslatable_descr)
) -> ParsedToCnVarService:
    """Given parsed genomic components, return Copy Number Count Variation.

    :param start0: Start position (residue coords). If start is a definite range,
        this will be the min start position
    :param end0: End position (residue coords). If end is a definite range, this
        will be the min end position
    :param total_copies: Total copies for Copy Number Count variation object
<<<<<<< HEAD
    :param assembly: Assembly. Ignored, along with `chromosome`, if `accession` is set.
        If `accession` not set, must provide both `assembly` and `chromosome`.
    :param chromosome: Chromosome. Must be contain 'chr' prefix, i.e 'chr7'.
        Must set when `assembly` is set.
    :param accession: Genomic accession. If `accession` is set, will ignore `assembly`
        and `chromosome`. If `accession` not set, must provide both `assembly` and
        `chromosome`
=======
    :param assembly: Assembly. Ignored, along with `chr`, if `accession` is set.
        If `accession` not set, must provide both `assembly` and `chr`.
    :param chr: Chromosome. Must set when `assembly` is set.
    :param accession: Genomic accession. If `accession` is set, will ignore `assembly`
        and `chr`. If `accession` not set, must provide both `assembly` and `chr`.
>>>>>>> 0b299fe4
    :param start_pos_type: Type of the start value in VRS Sequence Location
    :param end_pos_type: Type of the end value in VRS Sequence Location
    :param start1: Only set when start is a definite range, this will be the max
        start position
    :param end1: Only set when end is a definite range, this will be the max end
        position
<<<<<<< HEAD
    :param bool do_liftover: Whether or not to liftover to GRCh38 assembly
=======
>>>>>>> 0b299fe4
    :param untranslatable_returns_text: `True` return VRS Text Object when unable to
        translate or normalize query. `False` return `None` when unable to translate or
        normalize query.
    :return: ParsedToCnVarService containing Copy Number Count variation and list of
        warnings
    """
    try:
        resp = query_handler.to_copy_number_handler.parsed_to_copy_number(
            start0=start0, end0=end0, copy_number_type=VRSTypes.COPY_NUMBER_COUNT,
<<<<<<< HEAD
            assembly=assembly, chromosome=chromosome, accession=accession,
            total_copies=total_copies, start_pos_type=start_pos_type,
            end_pos_type=end_pos_type, start1=start1, end1=end1,
            do_liftover=do_liftover,
=======
            assembly=assembly, chr=chr, accession=accession,
            total_copies=total_copies, start_pos_type=start_pos_type,
            end_pos_type=end_pos_type, start1=start1, end1=end1,
>>>>>>> 0b299fe4
            untranslatable_returns_text=untranslatable_returns_text
        )
    except Exception:
        traceback_resp = traceback.format_exc().splitlines()
        logger.exception(traceback_resp)

        og_query = {
            "assembly": assembly,
<<<<<<< HEAD
            "chromosome": chromosome,
=======
            "chr": chr,
>>>>>>> 0b299fe4
            "accession": accession,
            "start0": start0,
            "end0": end0,
            "total_copies": total_copies,
            "start_pos_type": start_pos_type,
            "end_pos_type": end_pos_type,
            "start1": start1,
            "end1": end1
        }
        return ParsedToCnVarService(
            query=og_query,
            copy_number_count=None,
            warnings=["Unhandled exception. See logs for more details."],
            service_meta_=ServiceMeta(
                version=__version__,
                response_datetime=datetime.now()
            )
        )
    else:
        return resp


@app.get("/variation/parsed_to_cx_var",
         summary="Given parsed genomic components, return VRS Copy Number Change "
         "Variation",
         response_description="A response to a validly-formed query.",
         description="Return VRS Copy Number Change Variation",
         response_model=ParsedToCxVarService,
         tags=[Tags.TO_COPY_NUMBER_VARIATION]
         )
def parsed_to_cx_var(
    start0: int = Query(..., description=start0_descr),
    end0: int = Query(..., description=end0_descr),
    copy_change: CopyChange = Query(..., description="The copy change"),
    assembly: Optional[ClinVarAssembly] = Query(None, description=assembly_descr),
<<<<<<< HEAD
    chromosome: Optional[str] = Query(None, description=chr_descr),
=======
    chr: Optional[str] = Query(None, description=chr_descr),
>>>>>>> 0b299fe4
    accession: Optional[str] = Query(None, description=accession_descr),
    start_pos_type: Literal[
        VRSTypes.NUMBER, VRSTypes.DEFINITE_RANGE, VRSTypes.INDEFINITE_RANGE
    ] = Query(VRSTypes.NUMBER, description=start_pos_type),
    end_pos_type: Literal[
        VRSTypes.NUMBER, VRSTypes.DEFINITE_RANGE, VRSTypes.INDEFINITE_RANGE
    ] = Query(VRSTypes.NUMBER, description=end_pos_type),
    start1: Optional[int] = Query(None, description=start1_descr),
    end1: Optional[int] = Query(None, description=end1_descr),
<<<<<<< HEAD
    do_liftover: bool = Query(False, description=do_liftover_descr),
=======
>>>>>>> 0b299fe4
    untranslatable_returns_text: bool = Query(False, description=untranslatable_descr)
) -> ParsedToCxVarService:
    """Given parsed genomic components, return Copy Number Change Variation

    :param start0: Start position (residue coords). If start is a definite range,
        this will be the min start position
    :param end0: End position (residue coords). If end is a definite range, this
        will be the min end position
    :param copy_change: Copy Change
<<<<<<< HEAD
    :param assembly: Assembly. If `accession` is set, will ignore `assembly` and
        `chromosome`.
        If `accession` not set, must provide both `assembly` and `chromosome`.
    :param chromosome: Chromosome. Must be contain 'chr' prefix, i.e 'chr7'.
        Must set when `assembly` is set.
    :param accession: Accession. If `accession` is set, will ignore `assembly` and
        `chromosome`. If `accession` not set, must provide both `assembly` and
        `chromosome`.
=======
    :param assembly: Assembly. If `accession` is set, will ignore `assembly` and `chr`.
        If `accession` not set, must provide both `assembly` and `chr`.
    :param chr: Chromosome. Must set when `assembly` is set.
    :param accession: Accession. If `accession` is set, will ignore `assembly` and
        `chr`. If `accession` not set, must provide both `assembly` and `chr`.
>>>>>>> 0b299fe4
    :param start_pos_type: Type of the start value in VRS Sequence Location
    :param end_pos_type: Type of the end value in VRS Sequence Location
    :param start1: Only set when start is a definite range, this will be the max
        start position
    :param end1: Only set when end is a definite range, this will be the max end
        position
<<<<<<< HEAD
    :param bool do_liftover: Whether or not to liftover to GRCh38 assembly
=======
>>>>>>> 0b299fe4
    :param untranslatable_returns_text: `True` return VRS Text Object when unable to
        translate or normalize query. `False` return `None` when unable to translate or
        normalize query.
    :return: ParsedToCxVarService containing Copy Number Change variation and list of
        warnings
    """
    try:
        resp = query_handler.to_copy_number_handler.parsed_to_copy_number(
            start0=start0, end0=end0, copy_number_type=VRSTypes.COPY_NUMBER_CHANGE,
<<<<<<< HEAD
            assembly=assembly, chromosome=chromosome, accession=accession,
            copy_change=copy_change, start_pos_type=start_pos_type,
            end_pos_type=end_pos_type, start1=start1, end1=end1,
            do_liftover=do_liftover,
=======
            assembly=assembly, chr=chr, accession=accession,
            copy_change=copy_change, start_pos_type=start_pos_type,
            end_pos_type=end_pos_type, start1=start1, end1=end1,
>>>>>>> 0b299fe4
            untranslatable_returns_text=untranslatable_returns_text
        )
    except Exception:
        traceback_resp = traceback.format_exc().splitlines()
        logger.exception(traceback_resp)

        og_query = {
            "assembly": assembly,
<<<<<<< HEAD
            "chromosome": chromosome,
=======
            "chr": chr,
>>>>>>> 0b299fe4
            "accession": accession,
            "start0": start0,
            "end0": end0,
            "copy_change": copy_change,
            "start_pos_type": start_pos_type,
            "end_pos_type": end_pos_type,
            "start1": start1,
            "end1": end1
        }
        return ParsedToCxVarService(
            query=og_query,
            copy_number_count=None,
            warnings=["Unhandled exception. See logs for more details."],
            service_meta_=ServiceMeta(
                version=__version__,
                response_datetime=datetime.now()
            )
        )
    else:
        return resp


amplification_to_cx_var_descr = ("Translate amplification to VRS Copy Number Change "
                                 "Variation. If `sequence_id`, `start`, and `end` are "
                                 "all provided, will return a SequenceLocation with "
                                 "those properties. Else, gene-normalizer will be "
                                 "used to retrieve the SequenceLocation.")


@app.get("/variation/amplification_to_cx_var",
         summary="Given amplification query, return VRS Copy Number Change Variation",
         response_description="A response to a validly-formed query.",
         description=amplification_to_cx_var_descr,
         response_model=AmplificationToCxVarService,
         tags=[Tags.TO_COPY_NUMBER_VARIATION])
def amplification_to_cx_var(
    gene: str = Query(..., description="Gene query"),
    sequence_id: Optional[str] = Query(None, description="Sequence identifier"),
    start: Optional[int] = Query(None,
                                 description="Start position as residue coordinate"),
    end: Optional[int] = Query(None, description="End position as residue coordinate"),
    untranslatable_returns_text: bool = Query(False, description=untranslatable_descr)
) -> AmplificationToCxVarService:
    """Given amplification query, return Copy Number Change Variation
    Parameter priority:
        1. sequence_id, start, end (must provide ALL)
        2. use the gene-normalizer to get the SequenceLocation

    :param str gene: Gene query
    :param Optional[str] sequence_id: Sequence ID for the location. If set,
        must also provide `start` and `end`
    :param Optional[int] start: Start position as residue coordinate for the sequence
        location. If set, must also provide `sequence_id` and `end`
    :param Optional[int] end: End position as residue coordinate for the sequence
        location. If set, must also provide `sequence_id` and `start`
    :param bool untranslatable_returns_text: `True` return VRS Text Object when
        unable to translate or normalize query. `False` return `None` when
        unable to translate or normalize query.
    :return: AmplificationToCxVarService containing Copy Number Change and
        list of warnings
    """
    resp = query_handler.to_copy_number_handler.amplification_to_cx_var(
        gene=gene, sequence_id=sequence_id, start=start, end=end,
        untranslatable_returns_text=untranslatable_returns_text)
    return resp<|MERGE_RESOLUTION|>--- conflicted
+++ resolved
@@ -549,7 +549,6 @@
               "position")
 start_pos_type = "Type of the start value in VRS Sequence Location"
 end_pos_type = "Type of the end value in VRS Sequence Location"
-<<<<<<< HEAD
 assembly_descr = ("Assembly. Ignored, along with `chromosome`, if `accession` is set. "
                   "If `accession` is not set, must provide both `assembly` and "
                   "`chromosome`.")
@@ -558,14 +557,6 @@
 accession_descr = ("Genomic accession. If `accession` is set, will ignore `assembly` "
                    "and `chromosome`. If `accession` not set, must provide both "
                    "`assembly` and `chromosome`.")
-=======
-assembly_descr = ("Assembly. Ignored, along with `chr`, if `accession` is set. If "
-                  "`accession` is not set, must provide both `assembly` and `chr`.")
-chr_descr = "Chromosome. Must set when `assembly` is set."
-accession_descr = ("Genomic accession. If `accession` is set, will ignore `assembly` "
-                   "and `chr`. If `accession` not set, must provide both `assembly` "
-                   "and `chr`.")
->>>>>>> 0b299fe4
 total_copies_descr = "Total copies for Copy Number Count variation object"
 
 
@@ -592,10 +583,7 @@
     ] = Query(VRSTypes.NUMBER, description=end_pos_type),
     start1: Optional[int] = Query(None, description=start1_descr),
     end1: Optional[int] = Query(None, description=end1_descr),
-<<<<<<< HEAD
     do_liftover: bool = Query(False, description=do_liftover_descr),
-=======
->>>>>>> 0b299fe4
     untranslatable_returns_text: bool = Query(False, description=untranslatable_descr)
 ) -> ParsedToCnVarService:
     """Given parsed genomic components, return Copy Number Count Variation.
@@ -605,7 +593,6 @@
     :param end0: End position (residue coords). If end is a definite range, this
         will be the min end position
     :param total_copies: Total copies for Copy Number Count variation object
-<<<<<<< HEAD
     :param assembly: Assembly. Ignored, along with `chromosome`, if `accession` is set.
         If `accession` not set, must provide both `assembly` and `chromosome`.
     :param chromosome: Chromosome. Must be contain 'chr' prefix, i.e 'chr7'.
@@ -613,23 +600,13 @@
     :param accession: Genomic accession. If `accession` is set, will ignore `assembly`
         and `chromosome`. If `accession` not set, must provide both `assembly` and
         `chromosome`
-=======
-    :param assembly: Assembly. Ignored, along with `chr`, if `accession` is set.
-        If `accession` not set, must provide both `assembly` and `chr`.
-    :param chr: Chromosome. Must set when `assembly` is set.
-    :param accession: Genomic accession. If `accession` is set, will ignore `assembly`
-        and `chr`. If `accession` not set, must provide both `assembly` and `chr`.
->>>>>>> 0b299fe4
     :param start_pos_type: Type of the start value in VRS Sequence Location
     :param end_pos_type: Type of the end value in VRS Sequence Location
     :param start1: Only set when start is a definite range, this will be the max
         start position
     :param end1: Only set when end is a definite range, this will be the max end
         position
-<<<<<<< HEAD
-    :param bool do_liftover: Whether or not to liftover to GRCh38 assembly
-=======
->>>>>>> 0b299fe4
+    :param do_liftover: Whether or not to liftover to GRCh38 assembly
     :param untranslatable_returns_text: `True` return VRS Text Object when unable to
         translate or normalize query. `False` return `None` when unable to translate or
         normalize query.
@@ -639,16 +616,10 @@
     try:
         resp = query_handler.to_copy_number_handler.parsed_to_copy_number(
             start0=start0, end0=end0, copy_number_type=VRSTypes.COPY_NUMBER_COUNT,
-<<<<<<< HEAD
             assembly=assembly, chromosome=chromosome, accession=accession,
             total_copies=total_copies, start_pos_type=start_pos_type,
             end_pos_type=end_pos_type, start1=start1, end1=end1,
             do_liftover=do_liftover,
-=======
-            assembly=assembly, chr=chr, accession=accession,
-            total_copies=total_copies, start_pos_type=start_pos_type,
-            end_pos_type=end_pos_type, start1=start1, end1=end1,
->>>>>>> 0b299fe4
             untranslatable_returns_text=untranslatable_returns_text
         )
     except Exception:
@@ -657,11 +628,7 @@
 
         og_query = {
             "assembly": assembly,
-<<<<<<< HEAD
             "chromosome": chromosome,
-=======
-            "chr": chr,
->>>>>>> 0b299fe4
             "accession": accession,
             "start0": start0,
             "end0": end0,
@@ -697,11 +664,7 @@
     end0: int = Query(..., description=end0_descr),
     copy_change: CopyChange = Query(..., description="The copy change"),
     assembly: Optional[ClinVarAssembly] = Query(None, description=assembly_descr),
-<<<<<<< HEAD
     chromosome: Optional[str] = Query(None, description=chr_descr),
-=======
-    chr: Optional[str] = Query(None, description=chr_descr),
->>>>>>> 0b299fe4
     accession: Optional[str] = Query(None, description=accession_descr),
     start_pos_type: Literal[
         VRSTypes.NUMBER, VRSTypes.DEFINITE_RANGE, VRSTypes.INDEFINITE_RANGE
@@ -711,10 +674,7 @@
     ] = Query(VRSTypes.NUMBER, description=end_pos_type),
     start1: Optional[int] = Query(None, description=start1_descr),
     end1: Optional[int] = Query(None, description=end1_descr),
-<<<<<<< HEAD
     do_liftover: bool = Query(False, description=do_liftover_descr),
-=======
->>>>>>> 0b299fe4
     untranslatable_returns_text: bool = Query(False, description=untranslatable_descr)
 ) -> ParsedToCxVarService:
     """Given parsed genomic components, return Copy Number Change Variation
@@ -724,7 +684,6 @@
     :param end0: End position (residue coords). If end is a definite range, this
         will be the min end position
     :param copy_change: Copy Change
-<<<<<<< HEAD
     :param assembly: Assembly. If `accession` is set, will ignore `assembly` and
         `chromosome`.
         If `accession` not set, must provide both `assembly` and `chromosome`.
@@ -733,23 +692,13 @@
     :param accession: Accession. If `accession` is set, will ignore `assembly` and
         `chromosome`. If `accession` not set, must provide both `assembly` and
         `chromosome`.
-=======
-    :param assembly: Assembly. If `accession` is set, will ignore `assembly` and `chr`.
-        If `accession` not set, must provide both `assembly` and `chr`.
-    :param chr: Chromosome. Must set when `assembly` is set.
-    :param accession: Accession. If `accession` is set, will ignore `assembly` and
-        `chr`. If `accession` not set, must provide both `assembly` and `chr`.
->>>>>>> 0b299fe4
     :param start_pos_type: Type of the start value in VRS Sequence Location
     :param end_pos_type: Type of the end value in VRS Sequence Location
     :param start1: Only set when start is a definite range, this will be the max
         start position
     :param end1: Only set when end is a definite range, this will be the max end
         position
-<<<<<<< HEAD
     :param bool do_liftover: Whether or not to liftover to GRCh38 assembly
-=======
->>>>>>> 0b299fe4
     :param untranslatable_returns_text: `True` return VRS Text Object when unable to
         translate or normalize query. `False` return `None` when unable to translate or
         normalize query.
@@ -759,16 +708,10 @@
     try:
         resp = query_handler.to_copy_number_handler.parsed_to_copy_number(
             start0=start0, end0=end0, copy_number_type=VRSTypes.COPY_NUMBER_CHANGE,
-<<<<<<< HEAD
             assembly=assembly, chromosome=chromosome, accession=accession,
             copy_change=copy_change, start_pos_type=start_pos_type,
             end_pos_type=end_pos_type, start1=start1, end1=end1,
             do_liftover=do_liftover,
-=======
-            assembly=assembly, chr=chr, accession=accession,
-            copy_change=copy_change, start_pos_type=start_pos_type,
-            end_pos_type=end_pos_type, start1=start1, end1=end1,
->>>>>>> 0b299fe4
             untranslatable_returns_text=untranslatable_returns_text
         )
     except Exception:
@@ -777,11 +720,7 @@
 
         og_query = {
             "assembly": assembly,
-<<<<<<< HEAD
             "chromosome": chromosome,
-=======
-            "chr": chr,
->>>>>>> 0b299fe4
             "accession": accession,
             "start0": start0,
             "end0": end0,
