--- conflicted
+++ resolved
@@ -172,18 +172,12 @@
         unable to translate or normalize query.
     :return: NormalizeService for variation
     """
-<<<<<<< HEAD
+
     with query_handler.lock:
         normalize_resp = await query_handler.normalize_handler.normalize(
             unquote(q), hgvs_dup_del_mode=hgvs_dup_del_mode,
-            baseline_copies=baseline_copies, relative_copy_class=relative_copy_class,
+            baseline_copies=baseline_copies, copy_change=copy_change,
             untranslatable_returns_text=untranslatable_returns_text)
-=======
-    normalize_resp = await query_handler.normalize_handler.normalize(
-        unquote(q), hgvs_dup_del_mode=hgvs_dup_del_mode,
-        baseline_copies=baseline_copies, copy_change=copy_change,
-        untranslatable_returns_text=untranslatable_returns_text)
->>>>>>> 647b29d7
     return normalize_resp
 
 
@@ -209,14 +203,9 @@
     warnings = None
     identifier = identifier.strip()
     try:
-<<<<<<< HEAD
         with query_handler.lock:
-            aliases = query_handler._seqrepo_access.seqrepo_client.translate_identifier(
+            aliases = query_handler._seqrepo_access.sr.translate_identifier(
                 identifier, target_namespaces=target_namespaces)
-=======
-        aliases = query_handler._seqrepo_access.sr.translate_identifier(
-            identifier, target_namespaces=target_namespaces)
->>>>>>> 647b29d7
     except KeyError:
         warnings = [f"Identifier, {identifier}, does not exist in SeqRepo"]
     except Exception as e:
@@ -373,20 +362,12 @@
     :return: ToCanonicalVariationService for variation query
     """
     q = unquote(q)
-<<<<<<< HEAD
     with query_handler.lock:
         resp = await query_handler.to_canonical_handler.to_canonical_variation(
             q, fmt, do_liftover=do_liftover,
             hgvs_dup_del_mode=hgvs_dup_del_mode, baseline_copies=baseline_copies,
-            relative_copy_class=relative_copy_class,
+            copy_change=copy_change,
             untranslatable_returns_text=untranslatable_returns_text)
-=======
-    resp = await query_handler.to_canonical_handler.to_canonical_variation(
-        q, fmt, do_liftover=do_liftover,
-        hgvs_dup_del_mode=hgvs_dup_del_mode, baseline_copies=baseline_copies,
-        copy_change=copy_change,
-        untranslatable_returns_text=untranslatable_returns_text)
->>>>>>> 647b29d7
     return resp
 
 
@@ -536,16 +517,10 @@
         unable to translate or normalize query.
     :return: HgvsToCopyNumberCountService
     """
-<<<<<<< HEAD
-    with query_handler.lock:
-        resp = await query_handler.to_copy_number_handler.hgvs_to_absolute_copy_number(
+    with query_handler.lock:
+        resp = await query_handler.to_copy_number_handler.hgvs_to_copy_number_count(
             unquote(hgvs_expr.strip()), baseline_copies, do_liftover,
             untranslatable_returns_text=untranslatable_returns_text)
-=======
-    resp = await query_handler.to_copy_number_handler.hgvs_to_copy_number_count(
-        unquote(hgvs_expr.strip()), baseline_copies, do_liftover,
-        untranslatable_returns_text=untranslatable_returns_text)
->>>>>>> 647b29d7
     return resp
 
 
@@ -573,16 +548,10 @@
         unable to translate or normalize query.
     :return: HgvsToCopyNumberChangeService
     """
-<<<<<<< HEAD
-    with query_handler.lock:
-        resp = await query_handler.to_copy_number_handler.hgvs_to_relative_copy_number(
-            unquote(hgvs_expr.strip()), relative_copy_class, do_liftover,
+    with query_handler.lock:
+        resp = await query_handler.to_copy_number_handler.hgvs_to_copy_number_change(
+            unquote(hgvs_expr.strip()), copy_change, do_liftover,
             untranslatable_returns_text=untranslatable_returns_text)
-=======
-    resp = await query_handler.to_copy_number_handler.hgvs_to_copy_number_change(
-        unquote(hgvs_expr.strip()), copy_change, do_liftover,
-        untranslatable_returns_text=untranslatable_returns_text)
->>>>>>> 647b29d7
     return resp
 
 
@@ -631,16 +600,10 @@
         unable to translate or normalize query.
     :return: Tuple containing Copy Number Count variation and list of warnings
     """
-<<<<<<< HEAD
-    with query_handler.lock:
-        resp = query_handler.to_copy_number_handler.parsed_to_abs_cnv(
+    with query_handler.lock:
+        resp = query_handler.to_copy_number_handler.parsed_to_cn_var(
             start, end, total_copies, assembly, chr, accession,
             untranslatable_returns_text=untranslatable_returns_text)
-=======
-    resp = query_handler.to_copy_number_handler.parsed_to_cn_var(
-        start, end, total_copies, assembly, chr, accession,
-        untranslatable_returns_text=untranslatable_returns_text)
->>>>>>> 647b29d7
     return resp
 
 
@@ -683,14 +646,8 @@
     :return: AmplificationToCxVarService containing Copy Number Change and
         list of warnings
     """
-<<<<<<< HEAD
-    with query_handler.lock:
-        resp = query_handler.to_copy_number_handler.amplification_to_rel_cnv(
+    with query_handler.lock:
+        resp = query_handler.to_copy_number_handler.amplification_to_cx_var(
             gene=gene, sequence_id=sequence_id, start=start, end=end,
             untranslatable_returns_text=untranslatable_returns_text)
-=======
-    resp = query_handler.to_copy_number_handler.amplification_to_cx_var(
-        gene=gene, sequence_id=sequence_id, start=start, end=end,
-        untranslatable_returns_text=untranslatable_returns_text)
->>>>>>> 647b29d7
     return resp