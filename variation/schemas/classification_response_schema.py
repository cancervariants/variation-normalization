"""Module for Classification schema."""
from pydantic import BaseModel
from typing import List
from enum import IntEnum
from variation.schemas.token_response_schema import Token


class ClassificationType(IntEnum):
    """Enums for Classification Types."""

    FUSION = 1
    PROTEIN_SUBSTITUTION = 2
    AMINO_ACID_SUBSTITUTION = 3
    POLYPEPTIDE_TRUNCATION = 4
    SILENT_MUTATION = 5
    PROTEIN_FRAMESHIFT = 6
    PROTEIN_ALTERNATE = 7
    PROTEIN_DELINS = 8
    PROTEIN_TERMINATION = 9
    PROTEIN_DUPLICATION = 10
    ONCOGENIC = 11
    EXPRESSION = 12
    COMPLEX = 13
    CODING_DNA_SUBSTITUTION = 14
    GENOMIC_SUBSTITUTION = 15
    CODING_DNA_SILENT_MUTATION = 16
    GENOMIC_SILENT_MUTATION = 17
    AMINO_ACID_DELINS = 18
    CODING_DNA_DELINS = 19
    GENOMIC_DELINS = 20
    AMINO_ACID_DELETION = 21
    CODING_DNA_DELETION = 22
    GENOMIC_DELETION = 23
    AMINO_ACID_INSERTION = 24
    CODING_DNA_INSERTION = 25
    GENOMIC_INSERTION = 26
    GENOMIC_UNCERTAIN_DELETION = 27
<<<<<<< HEAD
    GENOMIC_DUPLICATION = 28
=======
    GENOMIC_DELETION_RANGE = 28
>>>>>>> 9da467e5


class ConfidenceRating(IntEnum):
    """Enums for classification confidence ratings."""

    INTERSECTION = 1
    SUPERSET = 2
    UNORDERED = 3
    EXACT = 4


class Classification(BaseModel):
    """Classification for a list of tokens."""

    classification_type: ClassificationType
    matching_tokens: List[str]
    non_matching_tokens: List[str]
    all_tokens: List[Token]
    confidence: ConfidenceRating


class ClassificationResponseSchema(BaseModel):
    """Classification response for a given query."""

    search_term: str
    classifications: List[Classification]<|MERGE_RESOLUTION|>--- conflicted
+++ resolved
@@ -35,11 +35,8 @@
     CODING_DNA_INSERTION = 25
     GENOMIC_INSERTION = 26
     GENOMIC_UNCERTAIN_DELETION = 27
-<<<<<<< HEAD
     GENOMIC_DUPLICATION = 28
-=======
-    GENOMIC_DELETION_RANGE = 28
->>>>>>> 9da467e5
+    GENOMIC_DELETION_RANGE = 29
 
 
 class ConfidenceRating(IntEnum):
