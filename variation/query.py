--- conflicted
+++ resolved
@@ -7,6 +7,7 @@
 from gene.query import QueryHandler as GeneQueryHandler
 
 from variation.classify import Classify
+from variation.gnomad_vcf_to_protein_variation import GnomadVcfToProteinVariation
 from variation.hgvs_dup_del_mode import HGVSDupDelMode
 from variation.normalize import Normalize
 from variation.to_copy_number_variation import ToCopyNumberVariation
@@ -63,14 +64,10 @@
             translator,
         ]
         self.to_vrs_handler = ToVRS(*to_vrs_params)
-        normalize_params = [*to_vrs_params, uta_db]
-        self.normalize_handler = Normalize(*normalize_params)
-<<<<<<< HEAD
-=======
+        self.normalize_handler = Normalize(*[*to_vrs_params, uta_db])
         self.gnomad_vcf_to_protein_handler = GnomadVcfToProteinVariation(
-            *to_vrs_params + [mane_transcript, gene_query_handler]
+            *[*to_vrs_params, mane_transcript, gene_query_handler]
         )
->>>>>>> cdde139d
         self.to_copy_number_handler = ToCopyNumberVariation(
             *[*to_vrs_params, gene_query_handler, uta_db]
         )