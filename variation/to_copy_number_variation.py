--- conflicted
+++ resolved
@@ -165,7 +165,6 @@
         )
 
     def _get_parsed_ac(
-<<<<<<< HEAD
         self, assembly: ClinVarAssembly, chr: str
     ) -> Tuple[Optional[str], Optional[str]]:
         """Get accession for parsed components
@@ -194,54 +193,13 @@
                     warning = f"Unable to find RefSeq accession for {query}"
         else:
             warning = f"{assembly.value} assembly is not currently supported"
-=======
-        self, accession: str, assembly: Optional[ClinVarAssembly] = None,
-        chr: Optional[str] = None
-    ) -> Tuple[Optional[str], Optional[str]]:
-        """Get accession for parsed components
-
-        :param accession: Accession. If `accession` is set, will ignore `assembly` and
-            `chr`. If `accession` not set, must provide both `assembly` and `chr`.
-        :param assembly: Assembly. If `accession` is set, will ignore `assembly` and
-            `chr`. If `accession` not set, must provide both `assembly` and `chr`.
-        :param chr: Chromosome. Must set when `assembly` is set.
-        :return: Tuple containing accession (if successful) and warnings (if error)
-        """
-        warning = None
-        if accession:
-            pass
-        elif assembly and chr:
-            if assembly == ClinVarAssembly.HG38:
-                assembly = ClinVarAssembly.GRCH38
-            elif assembly == ClinVarAssembly.HG19:
-                assembly = ClinVarAssembly.GRCH37
-            elif assembly == ClinVarAssembly.HG18:
-                assembly = ClinVarAssembly.NCBI36
-
-            if assembly != ClinVarAssembly.NCBI36:
-                # Variation Normalizer does not support NCBI36 yet
-                query = f"{assembly.value}:{chr}"
-                aliases, warning = self.seqrepo_access.translate_identifier(query)
-                if not warning:
-                    accession = ([a for a in aliases if a.startswith("refseq:")] or [None])[0]  # noqa: E501
-                    if not accession:
-                        warning = f"Unable to find RefSeq accession for {query}"
-            else:
-                warning = f"{assembly.value} assembly is not currently supported"
-        else:
-            warning = "Must provide either `accession` or both `assembly` and `chr`."
->>>>>>> 4c177215
 
         return accession, warning
 
     def _validate_pos(self, accession: str, pos: int) -> Optional[str]:
         """Validate position for parsed components
 
-<<<<<<< HEAD
         :param accession: Genomic accession
-=======
-        :param accession: Accession
->>>>>>> 4c177215
         :param pos: Position on accession
         :return: Warning if invalid position or sequence
         """
@@ -265,11 +223,7 @@
     ]:
         """Get VRS Sequence Location start and end values
 
-<<<<<<< HEAD
         :param accession: Genomic accession for sequence
-=======
-        :param accession: Accession for sequence
->>>>>>> 4c177215
         :param pos0: Position (residue coords). If `pos_type` is a definite range,
             this will be the min start position
         :param pos_type: Type of the pos value in VRS Sequence Location
@@ -320,11 +274,7 @@
     ) -> Tuple[Optional[Dict], Optional[str]]:
         """Get sequence location for parsed components
 
-<<<<<<< HEAD
         :param accession: Genomic accession for sequence
-=======
-        :param accession: Accession for sequence
->>>>>>> 4c177215
         :param start0: Start position (residue coords). If start is a definite range,
             this will be the min start position
         :param start_pos_type: Type of the start value in VRS Sequence Location
@@ -379,7 +329,6 @@
 
         return seq_loc.as_dict() if seq_loc else seq_loc, warning
 
-<<<<<<< HEAD
     def parsed_to_copy_number(
         self,
         start0: int,
@@ -433,31 +382,6 @@
             containing Copy Number Count variation and list of warnings. Else, return
             ParsedToCxVarService containing Copy Number Change variation and list of
             warnings
-=======
-    def parsed_to_cn_var(
-        self, start: int, end: int, total_copies: int,
-        assembly: Optional[ClinVarAssembly] = None, chr: Optional[str] = None,
-        accession: Optional[str] = None, untranslatable_returns_text: bool = False
-    ) -> ParsedToCnVarService:
-        """Given parsed ClinVar Copy Number Gain/Loss components, return Copy Number
-        Count Variation
-
-        :param int start: Start position as residue coordinate
-        :param int end: End position as residue coordinate
-        :param int total_copies: Total copies for Copy Number Count variation object
-        :param Optional[ClinVarAssembly] assembly: Assembly. If `accession` is set,
-            will ignore `assembly` and `chr`. If `accession` not set, must provide
-            both `assembly` and `chr`.
-        :param Optional[str] chr: Chromosome. Must set when `assembly` is set.
-        :param Optional[str] accession: Accession. If `accession` is set,
-            will ignore `assembly` and `chr`. If `accession` not set, must provide
-            both `assembly` and `chr`.
-        :param bool untranslatable_returns_text: `True` return VRS Text Object when
-            unable to translate or normalize query. `False` return `None` when
-            unable to translate or normalize query.
-        :return: ParsedToCnVarService containing Copy Number Count variation
-            and list of warnings
->>>>>>> 4c177215
         """
         variation = None
         warnings = []
@@ -465,7 +389,6 @@
             "assembly": assembly,
             "chr": chr,
             "accession": accession,
-<<<<<<< HEAD
             "start0": start0,
             "end0": end0,
             "start_pos_type": start_pos_type,
@@ -482,39 +405,21 @@
 
         try:
             og_query = ParsedToCxVarQuery(**params) if is_cx else ParsedToCnVarQuery(**params)  # noqa: E501
-=======
-            "start": start,
-            "end": end,
-            "total_copies": total_copies
-        }
-
-        try:
-            og_query = ParsedToCnVarQuery(**params)
->>>>>>> 4c177215
         except ValidationError as e:
             warnings.append(str(e))
             og_query = None
         else:
-<<<<<<< HEAD
             if not accession:
                 accession, warning = self._get_parsed_ac(assembly, chr)
             else:
                 warning = None
 
-=======
-            accession, warning = self._get_parsed_ac(accession, assembly, chr)
->>>>>>> 4c177215
             if warning:
                 warnings.append(warning)
             else:
                 seq_loc, warning = self._get_parsed_seq_loc(
-<<<<<<< HEAD
                     accession, start0, start_pos_type, end0, end_pos_type,
                     start1=start1, end1=end1
-=======
-                    accession, start, VRSTypes.INDEFINITE_RANGE, end,
-                    VRSTypes.INDEFINITE_RANGE
->>>>>>> 4c177215
                 )
                 if warning:
                     warnings.append(warning)
@@ -523,7 +428,6 @@
             if untranslatable_returns_text:
                 variation = self._parsed_to_text(params)
         else:
-<<<<<<< HEAD
             if is_cx:
                 variation = {
                     "type": "CopyNumberChange",
@@ -545,21 +449,6 @@
             "og_query": og_query,
             "warnings": warnings,
             "service_meta_": ServiceMeta(
-=======
-            variation = {
-                "type": "CopyNumberCount",
-                "subject": seq_loc,
-                "copies": {"value": total_copies, "type": "Number"}
-            }
-            variation["id"] = ga4gh_identify(models.CopyNumberCount(**variation))
-            variation = CopyNumberCount(**variation)
-
-        return ParsedToCnVarService(
-            query=og_query,
-            copy_number_count=variation,
-            warnings=warnings,
-            service_meta_=ServiceMeta(
->>>>>>> 4c177215
                 version=__version__,
                 response_datetime=datetime.now()
             )
