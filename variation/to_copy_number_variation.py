--- conflicted
+++ resolved
@@ -1,9 +1,5 @@
 """Module for to copy number variation translation"""
-<<<<<<< HEAD
 from typing import Tuple, Optional, List, Union, Dict, Literal, NamedTuple
-=======
-from typing import Tuple, Optional, List, Union, Dict, Literal
->>>>>>> 0b299fe4
 from datetime import datetime
 
 from ga4gh.vrsatile.pydantic.vrs_models import CopyNumberCount, CopyNumberChange, \
@@ -216,7 +212,6 @@
         )
 
     def _get_parsed_ac(
-<<<<<<< HEAD
         self, assembly: ClinVarAssembly, chromosome: str, use_grch38: bool = False
     ) -> ParsedAccessionSummary:
         """Get accession for parsed components
@@ -232,18 +227,6 @@
         accession = None
         lifted_over = False
         og_assembly = assembly
-=======
-        self, assembly: ClinVarAssembly, chr: str
-    ) -> Tuple[Optional[str], Optional[str]]:
-        """Get accession for parsed components
-
-        :param assembly: Assembly
-        :param chr: Chromosome
-        :return: Tuple containing accession (if successful) and warnings (if error)
-        """
-        accession = None
-        warning = None
->>>>>>> 0b299fe4
 
         if assembly == ClinVarAssembly.HG38:
             assembly = ClinVarAssembly.GRCH38
@@ -252,7 +235,6 @@
         elif assembly == ClinVarAssembly.HG18:
             assembly = ClinVarAssembly.NCBI36
 
-<<<<<<< HEAD
         if use_grch38 and assembly != ClinVarAssembly.GRCH38:
             lifted_over = True
             assembly = ClinVarAssembly.GRCH38
@@ -320,27 +302,10 @@
         )
 
     def _validate_ac_pos(self, accession: str, pos: int) -> None:
-=======
-        if assembly != ClinVarAssembly.NCBI36:
-            # Variation Normalizer does not support NCBI36 yet
-            query = f"{assembly.value}:{chr}"
-            aliases, warning = self.seqrepo_access.translate_identifier(query)
-            if not warning:
-                accession = ([a for a in aliases if a.startswith("refseq:")] or [None])[0]  # noqa: E501
-                if not accession:
-                    warning = f"Unable to find RefSeq accession for {query}"
-        else:
-            warning = f"{assembly.value} assembly is not currently supported"
-
-        return accession, warning
-
-    def _validate_pos(self, accession: str, pos: int) -> Optional[str]:
->>>>>>> 0b299fe4
         """Validate position for parsed components
 
         :param accession: Genomic accession
         :param pos: Position on accession
-<<<<<<< HEAD
         :raises ToCopyNumberException: If position is not valid on accession or
             if accession is not found in seqrepo
         """
@@ -357,17 +322,6 @@
                 raise ToCopyNumberException(
                     f"Position ({pos}) is not valid on {accession}"
                 )
-=======
-        :return: Warning if invalid position or sequence
-        """
-        try:
-            self.seqrepo_access.sr[accession][pos - 1]
-        except ValueError as e:
-            warning = f"SeqRepo ValueError: {str(e).replace('start', 'Position')}"
-        else:
-            warning = None
-        return warning
->>>>>>> 0b299fe4
 
     def _get_vrs_loc_start_or_end(
         self, accession: str, pos0: int,
@@ -375,14 +329,7 @@
             VRSTypes.NUMBER, VRSTypes.DEFINITE_RANGE, VRSTypes.INDEFINITE_RANGE
         ],
         is_start: bool = True, pos1: Optional[int] = None
-<<<<<<< HEAD
     ) -> Union[models.Number, models.DefiniteRange, models.IndefiniteRange]:
-=======
-    ) -> Tuple[
-        Optional[Union[models.Number, models.DefiniteRange, models.IndefiniteRange]],
-        Optional[str]
-    ]:
->>>>>>> 0b299fe4
         """Get VRS Sequence Location start and end values
 
         :param accession: Genomic accession for sequence
@@ -393,25 +340,12 @@
             position(s) describing VRS end value
         :param pos1: Only set when end is a definite range, this will be the max end
             position
-<<<<<<< HEAD
         :raises ToCopyNumberException: If position is not valid on accession when
             using definite range
         :return: VRS start or end value for sequence location
         """
         if pos_type == VRSTypes.DEFINITE_RANGE:
             self._validate_ac_pos(accession, pos1)
-=======
-        :return: Tuple containing VRS start or end value for sequence location
-            (if valid) and warning (if invalid)
-        """
-        vrs_val = None
-        warning = None
-
-        if pos_type == VRSTypes.DEFINITE_RANGE:
-            warning = self._validate_pos(accession, pos1)
-            if warning:
-                return vrs_val, warning
->>>>>>> 0b299fe4
 
             vrs_val = models.DefiniteRange(
                 min=pos0 - 1 if is_start else pos0 + 1,
@@ -430,17 +364,10 @@
                 type="IndefiniteRange"
             )
 
-<<<<<<< HEAD
         return vrs_val
 
     def _get_parsed_seq_loc(
         self, accession: str, chromosome: str, start0: int,
-=======
-        return vrs_val, warning
-
-    def _get_parsed_seq_loc(
-        self, accession: str, start0: int,
->>>>>>> 0b299fe4
         start_pos_type: Union[
             VRSTypes.NUMBER, VRSTypes.DEFINITE_RANGE, VRSTypes.INDEFINITE_RANGE
         ],
@@ -448,7 +375,6 @@
         end_pos_type: Union[
             VRSTypes.NUMBER, VRSTypes.DEFINITE_RANGE, VRSTypes.INDEFINITE_RANGE
         ],
-<<<<<<< HEAD
         start1: Optional[int] = None, end1: Optional[int] = None,
         liftover_pos: bool = False
     ) -> Tuple[Optional[Dict], Optional[str]]:
@@ -456,13 +382,6 @@
 
         :param accession: Genomic accession for sequence
         :param chromosome: Chromosome
-=======
-        start1: Optional[int] = None, end1: Optional[int] = None
-    ) -> Tuple[Optional[Dict], Optional[str]]:
-        """Get sequence location for parsed components
-
-        :param accession: Genomic accession for sequence
->>>>>>> 0b299fe4
         :param start0: Start position (residue coords). If start is a definite range,
             this will be the min start position
         :param start_pos_type: Type of the start value in VRS Sequence Location
@@ -473,16 +392,12 @@
             start position
         :param end1: Only set when end is a definite range, this will be the max end
             position
-<<<<<<< HEAD
         :raises ToCopyNumberException: If error lifting over positions, translating
             accession, positions not valid on accession,
-=======
->>>>>>> 0b299fe4
         :return: Tuple containing VRS sequence location represented as dict (if valid)
             and warning (if invalid)
         """
         seq_loc = None
-<<<<<<< HEAD
 
         # Liftover pos if needed
         if liftover_pos:
@@ -563,47 +478,6 @@
                     liftover_pos[k] = liftover[0][1]
 
         return liftover_pos
-=======
-        warning = None
-
-        try:
-            sequence_id, warning = self.seqrepo_access.translate_identifier(
-                accession, "ga4gh"
-            )
-        except (IndexError, TypeError):
-            warning = f"{accession} does not have an associated ga4gh identifier"
-        else:
-            if not warning:
-                sequence_id = sequence_id[0]
-
-                for pos in [start0, end0]:
-                    # validate start0 and end0 since they're always required
-                    warning = self._validate_pos(accession, pos)
-                    if warning:
-                        return seq_loc, warning
-
-                start_vrs, warning = self._get_vrs_loc_start_or_end(
-                    accession, start0, start_pos_type, is_start=True, pos1=start1
-                )
-                if warning:
-                    return seq_loc, warning
-
-                end_vrs, warning = self._get_vrs_loc_start_or_end(
-                    accession, end0, end_pos_type, is_start=False, pos1=end1
-                )
-                if warning:
-                    return seq_loc, warning
-
-                seq_loc = models.SequenceLocation(
-                    type="SequenceLocation",
-                    sequence_id=sequence_id,
-                    start=start_vrs,
-                    end=end_vrs
-                )
-                seq_loc.id = ga4gh_identify(seq_loc)
-
-        return seq_loc.as_dict() if seq_loc else seq_loc, warning
->>>>>>> 0b299fe4
 
     def parsed_to_copy_number(
         self,
@@ -623,14 +497,9 @@
         start1: Optional[int] = None,
         end1: Optional[int] = None,
         assembly: Optional[ClinVarAssembly] = None,
-<<<<<<< HEAD
         chromosome: Optional[str] = None,
         accession: Optional[str] = None,
         do_liftover: bool = False,
-=======
-        chr: Optional[str] = None,
-        accession: Optional[str] = None,
->>>>>>> 0b299fe4
         untranslatable_returns_text: bool = False
     ) -> Union[ParsedToCnVarService, ParsedToCxVarService]:
         """Given parsed genomic components, return Copy Number Count or Copy Number
@@ -645,7 +514,6 @@
             Only used when `copy_number_type` is Copy Number Count.
         :param copy_change: Copy Change.
             Only used when `copy_number_type` is Copy Number Change.
-<<<<<<< HEAD
         :param assembly: Assembly. Ignored, along with `chromosome`, if `accession`
             is set. If `accession` not set, must provide both `assembly` and
             `chromosome`.
@@ -654,24 +522,13 @@
         :param accession: Genomic accession. If `accession` is set, will ignore
             `assembly` and `chromosome`. If `accession` not set, must provide both
             `assembly` and `chromosome`.
-=======
-        :param assembly: Assembly. Ignored, along with `chr`, if `accession` is set.
-            If `accession` not set, must provide both `assembly` and `chr`.
-        :param chr: Chromosome. Must set when `assembly` is set.
-        :param accession: Genomic accession. If `accession` is set, will ignore
-            `assembly` and `chr`. If `accession` not set, must provide both `assembly`
-            and `chr`.
->>>>>>> 0b299fe4
         :param start_pos_type: Type of the start value in VRS Sequence Location
         :param end_pos_type: Type of the end value in VRS Sequence Location
         :param start1: Only set when start is a definite range, this will be the max
             start position
         :param end1: Only set when end is a definite range, this will be the max end
             position
-<<<<<<< HEAD
-        :param bool do_liftover: Whether or not to liftover to GRCh38 assembly
-=======
->>>>>>> 0b299fe4
+        :param do_liftover: Whether or not to liftover to GRCh38 assembly
         :param untranslatable_returns_text: `True` return VRS Text Object when unable to
             translate or normalize query. `False` return `None` when unable to translate
             or normalize query.
@@ -684,11 +541,7 @@
         warnings = []
         params = {
             "assembly": assembly,
-<<<<<<< HEAD
             "chromosome": chromosome,
-=======
-            "chr": chr,
->>>>>>> 0b299fe4
             "accession": accession,
             "start0": start0,
             "end0": end0,
@@ -710,7 +563,6 @@
             warnings.append(str(e))
             og_query = None
         else:
-<<<<<<< HEAD
             lifted_over = False
 
             try:
@@ -759,44 +611,6 @@
         if warnings and untranslatable_returns_text:
             variation = self._parsed_to_text(params)
 
-=======
-            if not accession:
-                accession, warning = self._get_parsed_ac(assembly, chr)
-            else:
-                warning = None
-
-            if warning:
-                warnings.append(warning)
-            else:
-                seq_loc, warning = self._get_parsed_seq_loc(
-                    accession, start0, start_pos_type, end0, end_pos_type,
-                    start1=start1, end1=end1
-                )
-                if warning:
-                    warnings.append(warning)
-
-        if warnings:
-            if untranslatable_returns_text:
-                variation = self._parsed_to_text(params)
-        else:
-            if is_cx:
-                variation = {
-                    "type": "CopyNumberChange",
-                    "subject": seq_loc,
-                    "copy_change": copy_change
-                }
-                variation["id"] = ga4gh_identify(models.CopyNumberChange(**variation))
-                variation = CopyNumberChange(**variation)
-            else:
-                variation = {
-                    "type": "CopyNumberCount",
-                    "subject": seq_loc,
-                    "copies": {"value": total_copies, "type": "Number"}
-                }
-                variation["id"] = ga4gh_identify(models.CopyNumberCount(**variation))
-                variation = CopyNumberCount(**variation)
-
->>>>>>> 0b299fe4
         service_params = {
             "og_query": og_query,
             "warnings": warnings,
