"""Module for testing the normalize endpoint."""
import pytest
from variation.query import QueryHandler
from ga4gh.vrsatile.pydantic.vrsatile_model import VariationDescriptor
from datetime import datetime
from variation.main import normalize as normalize_get_response
from variation.main import to_vrs as to_vrs_get_response
import copy
from tests.conftest import assertion_checks


@pytest.fixture(scope="module")
def test_normalize():
    """Build normalize test fixture."""
    class TestNormalize:

        def __init__(self):
            self.query_handler = QueryHandler()

        def to_vrs(self, q):
            return self.query_handler.to_vrs(q)

        def normalize(self, q):
            return self.query_handler.normalize(q)

    return TestNormalize()


@pytest.fixture(scope='module')
def braf_gene_context():
    """Create BRAF gene context test fixture."""
    return {
        "id": "normalize.gene:BRAF",
        "type": "GeneDescriptor",
        "label": "BRAF",
        "gene_id": "hgnc:1097",
        "xrefs": [
            "ncbigene:673",
            "ensembl:ENSG00000157764"
        ],
        "alternate_labels": [
            "BRAF1",
            "RAFB1",
            "B-raf",
            "B-RAF1",
            "NS7"
        ],
        "extensions": [
            {
                "type": "Extension",
                "name": "symbol_status",
                "value": "approved"
            },
            {
                "type": "Extension",
                "name": "approved_name",
                "value": "B-Raf proto-oncogene, serine/threonine kinase"
            },
            {
                "type": "Extension",
                "name": "associated_with",
                "value": [
                    "ucsc:uc003vwc.5",
                    "pubmed:1565476",
                    "omim:164757",
                    "vega:OTTHUMG00000157457",
                    "ccds:CCDS5863",
                    "iuphar:1943",
                    "ccds:CCDS87555",
                    "orphanet:119066",
                    "refseq:NM_004333",
                    "ena.embl:M95712",
                    "pubmed:2284096",
                    "uniprot:P15056",
                    "cosmic:BRAF"
                ]
            },
            {
                "type": "Extension",
                "name": "chromosome_location",
                "value": {
                    "_id": "ga4gh:VCL.O6yCQ1cnThOrTfK9YUgMlTfM6HTqbrKw",
                    "type": "ChromosomeLocation",
                    "species_id": "taxonomy:9606",
                    "chr": "7",
                    "interval": {
                        "end": "q34",
                        "start": "q34",
                        "type": "CytobandInterval"
                    }
                }
            }
        ]
    }


@pytest.fixture(scope='module')
def vhl_gene_context():
    """Create a VHL gene context."""
    return {
        "id": "normalize.gene:VHL",
        "type": "GeneDescriptor",
        "label": "VHL",
        "gene_id": "hgnc:12687",
        "xrefs": [
            "ncbigene:7428",
            "ensembl:ENSG00000134086"
        ],
        "alternate_labels": [
            "HRCA1",
            "VHL1",
            "RCA1",
            "pVHL"
        ],
        "extensions": [
            {
                "type": "Extension",
                "name": "symbol_status",
                "value": "approved"
            },
            {
                "type": "Extension",
                "name": "approved_name",
                "value": "von Hippel-Lindau tumor suppressor"
            },
            {
                "type": "Extension",
                "name": "associated_with",
                "value": [
                    "ucsc:uc003bvc.4",
                    "pubmed:9671762",
                    "refseq:NM_000551",
                    "cosmic:VHL",
                    "omim:608537",
                    "vega:OTTHUMG00000128668",
                    "ccds:CCDS2598",
                    "ena.embl:L15409",
                    "orphanet:120467",
                    "ccds:CCDS2597",
                    "uniprot:P40337"
                ]
            },
            {
                "type": "Extension",
                "name": "chromosome_location",
                "value": {
                    "_id":
                        "ga4gh:VCL.S-TtMfLdsgZPVRrWEf1-jiZMyTDCt5y1",
                    "type": "ChromosomeLocation",
                    "species_id": "taxonomy:9606",
                    "chr": "3",
                    "interval": {
                        "end": "p25.3",
                        "start": "p25.3",
                        "type": "CytobandInterval"
                    }
                }
            },
            {
                "name": "previous_symbols",
                "value": [
                    "RCA1"
                ],
                "type": "Extension"
            }
        ]
    }


@pytest.fixture(scope='module')
def erbb2_context():
    """Create test fixture for ERBB2 Gene Context."""
    return {
        "id": "normalize.gene:ERBB2",
        "type": "GeneDescriptor",
        "label": "ERBB2",
        "gene_id": "hgnc:3430",
        "xrefs": [
            "ncbigene:2064",
            "ensembl:ENSG00000141736"
        ],
        "alternate_labels": [
            "NGL",
            "CD340",
            "HER2",
            "NEU",
            "TKR1",
            "HER-2",
            "HER-2/neu",
            "VSCN2",
            "MLN 19"
        ],
        "extensions": [
            {
                "type": "Extension",
                "name": "symbol_status",
                "value": "approved"
            },
            {
                "name": "approved_name",
                "value": "erb-b2 receptor tyrosine kinase 2",
                "type": "Extension"
            },
            {
                "type": "Extension",
                "name": "associated_with",
                "value": [
                    "ucsc:uc002hso.4",
                    "ena.embl:X03363",
                    "ccds:CCDS77017",
                    "vega:OTTHUMG00000179300",
                    "ccds:CCDS77016",
                    "uniprot:P04626",
                    "refseq:NM_004448",
                    "ccds:CCDS74052",
                    "hcdmdb:CD340",
                    "omim:164870",
                    "ccds:CCDS32642",
                    "ccds:CCDS45667",
                    "cosmic:ERBB2",
                    "iuphar:2019"
                ]
            },
            {
                "type": "Extension",
                "name": "chromosome_location",
                "value": {
                    "_id": "ga4gh:VCL.pS7M3aeNymozN9LKeAwVDEB5H1nt4Kqy",
                    "type": "ChromosomeLocation",
                    "species_id": "taxonomy:9606",
                    "chr": "17",
                    "interval": {
                        "end": "q12",
                        "start": "q12",
                        "type": "CytobandInterval"
                    }
                }
            },
            {
                "name": "previous_symbols",
                "value": [
                    "NGL"
                ],
                "type": "Extension"
            }
        ]
    }


@pytest.fixture(scope='module')
def egfr_context():
    """Create EGFR gene context test fixture"""
    return {
        "id": "normalize.gene:EGFR",
        "type": "GeneDescriptor",
        "label": "EGFR",
        "gene_id": "hgnc:3236",
        "xrefs": [
            "ncbigene:1956",
            "ensembl:ENSG00000146648"
        ],
        "alternate_labels": [
            "HER1",
            "NISBD2",
            "ERBB",
            "PIG61",
            "mENA",
            "ERBB1",
            "ERRP"
        ],
        "extensions": [
            {
                "type": "Extension",
                "name": "symbol_status",
                "value": "approved"
            },
            {
                "name": "approved_name",
                "value": "epidermal growth factor receptor",
                "type": "Extension"
            },
            {
                "type": "Extension",
                "name": "associated_with",
                "value": [
                    "ccds:CCDS5516",
                    "ccds:CCDS5514",
                    "iuphar:1797",
                    "uniprot:P00533",
                    "vega:OTTHUMG00000023661",
                    "ucsc:uc003tqk.4",
                    "ccds:CCDS5515",
                    "refseq:NM_005228",
                    "ccds:CCDS87506",
                    "ccds:CCDS47587",
                    "pubmed:1505215",
                    "cosmic:EGFR",
                    "ccds:CCDS87507",
                    "omim:131550",
                    "orphanet:121311"
                ]
            },
            {
                "type": "Extension",
                "name": "chromosome_location",
                "value": {
                    "_id": "ga4gh:VCL.wgFi9e72ZIIJaOfLx5gaOeGrwP_IZoQ2",
                    "type": "ChromosomeLocation",
                    "species_id": "taxonomy:9606",
                    "chr": "7",
                    "interval": {
                        "end": "p11.2",
                        "start": "p11.2",
                        "type": "CytobandInterval"
                    }
                }
            },
            {
                "name": "previous_symbols",
                "value": [
                    "ERBB"
                ],
                "type": "Extension"
            }
        ]
    }


@pytest.fixture(scope='module')
def limk2_gene_context():
    """Create LIMK2 gene context test fixture."""
    return {
        "id": "normalize.gene:LIMK2",
        "type": "GeneDescriptor",
        "label": "LIMK2",
        "gene_id": "hgnc:6614",
        "xrefs": [
            "ncbigene:3985",
            "ensembl:ENSG00000182541"
        ],
        "extensions": [
            {
                "type": "Extension",
                "name": "symbol_status",
                "value": "approved"
            },
            {
                "name": "approved_name",
                "value": "LIM domain kinase 2",
                "type": "Extension"
            },
            {
                "type": "Extension",
                "name": "associated_with",
                "value": [
                    "refseq:NM_016733",
                    "ccds:CCDS33637",
                    "ccds:CCDS13892",
                    "ena.embl:D45906",
                    "uniprot:P53671",
                    "pubmed:10591208",
                    "vega:OTTHUMG00000151251",
                    "omim:601988",
                    "iuphar:2055",
                    "pubmed:8537403",
                    "ccds:CCDS13891",
                    "ucsc:uc003akh.4"
                ]
            },
            {
                "type": "Extension",
                "name": "chromosome_location",
                "value": {
                    "_id": "ga4gh:VCL.IoyhTh4PxvPx8yF9P3IecXDVs_XVbDe9",
                    "type": "ChromosomeLocation",
                    "species_id": "taxonomy:9606",
                    "chr": "22",
                    "interval": {
                        "end": "q12.2",
                        "start": "q12.2",
                        "type": "CytobandInterval"
                    }
                }
            }
        ]
    }


@pytest.fixture(scope="module")
def braf_v600e(braf_gene_context):
    """Create BRAF V600E protein test fixture."""
    params = {
        "id": "normalize.variation:BRAF%20V600E",
        "type": "VariationDescriptor",
        "variation_id": "ga4gh:VA.9dA0egRAIfVFDL1sdU1VP7HsBcG0-DtE",
        "variation": {
            "location": {
                "interval": {
                    "end": 640,
                    "start": 639,
                    "type": "SimpleInterval"
                },
                "sequence_id": "ga4gh:SQ.WaAJ_cXXn9YpMNfhcq9lnzIvaB9ALawo",
                "type": "SequenceLocation"
            },
            "state": {
                "sequence": "E",
                "type": "SequenceState"
            },
            "type": "Allele"
        },
        "molecule_context": "protein",
        "structural_type": "SO:0001606",
        "vrs_ref_allele_seq": "V",
        "gene_context": braf_gene_context
    }
    return VariationDescriptor(**params)


@pytest.fixture(scope="module")
def dis3_p63a():
    """Create DIS3 P63A test fixture."""
    params = {
        "id": "normalize.variation:DIS3%20P63A",
        "type": "VariationDescriptor",
        "variation_id": "ga4gh:VA.JGmgA6fdzSfmnqrHFgjkpqCY28vdcg9_",
        "variation": {
            "location": {
                "interval": {
                    "end": 63,
                    "start": 62,
                    "type": "SimpleInterval"
                },
                "sequence_id": "ga4gh:SQ.mlWsxfPKINN3o300stAI8oqN5U7P6kEu",
                "type": "SequenceLocation"
            },
            "state": {
                "sequence": "A",
                "type": "SequenceState"
            },
            "type": "Allele"
        },
        "molecule_context": "protein",
        "structural_type": "SO:0001606",
        "gene_context": {
            "id": "normalize.gene:DIS3",
            "type": "GeneDescriptor",
            "label": "DIS3",
            "xrefs": [
                "ensembl:ENSG00000083520",
                "ncbigene:22894"
            ],
            "alternate_labels": [
                "dis3p",
                "RRP44",
                "KIAA1008",
                "2810028N01Rik",
                "EXOSC11"
            ],
            "extensions": [
                {
                    "name": "symbol_status",
                    "value": "approved",
                    "type": "Extension"
                },
                {
                    "name": "approved_name",
                    "value": "DIS3 homolog, exosome endoribonuclease and 3'-5' exoribonuclease",  # noqa: E501
                    "type": "Extension"
                },
                {
                    "name": "chromosome_location",
                    "value": {
                        "species_id": "taxonomy:9606",
                        "interval": {
                            "type": "CytobandInterval",
                            "start": "q21.33",
                            "end": "q21.33"
                        },
                        "_id": "ga4gh:VCL.84IPub_nKl33cWX9pNoPeGsyeVuJnyra",
                        "type": "ChromosomeLocation",
                        "chr": "13"
                    },
                    "type": "Extension"
                },
                {
                    "name": "associated_with",
                    "value": [
                        "vega:OTTHUMG00000017070",
                        "ccds:CCDS9447",
                        "orphanet:470196",
                        "ena.embl:AB023225",
                        "ccds:CCDS45057",
                        "omim:607533",
                        "pubmed:11935316",
                        "refseq:NM_014953",
                        "uniprot:Q9Y2L1",
                        "ccds:CCDS81772",
                        "ucsc:uc001vix.6",
                        "pubmed:9562621"
                    ],
                    "type": "Extension"
                },
                {
                    "name": "previous_symbols",
                    "value": [
                        "KIAA1008"
                    ],
                    "type": "Extension"
                }
            ],
            "gene_id": "hgnc:20604"
        },
        "vrs_ref_allele_seq": "P"
    }
    return VariationDescriptor(**params)


@pytest.fixture(scope="module")
def vhl(vhl_gene_context):
    """Create VHL Tyr185Ter fixture."""
    params = {
        "id": "normalize.variation:NP_000542.1%3Ap.Tyr185Ter",
        "type": "VariationDescriptor",
        "variation_id": "ga4gh:VA.5Zx8fM1_wE3T_DFPbJgEe5CD-youM0op",
        "variation": {
            "location": {
                "interval": {
                    "end": 185,
                    "start": 184,
                    "type": "SimpleInterval"
                },
                "sequence_id": "ga4gh:SQ.z-Oa0pZkJ6GHJHOYM7h5mY_umc0SJzTu",
                "type": "SequenceLocation"
            },
            "state": {
                "sequence": "*",
                "type": "SequenceState"
            },
            "type": "Allele"
        },
        "molecule_context": "protein",
        "structural_type": "SO:0001617",
        "vrs_ref_allele_seq": "Y",
        "gene_context": vhl_gene_context
    }
    return VariationDescriptor(**params)


@pytest.fixture(scope="module")
def vhl_silent(vhl_gene_context):
    """Create NP_000542.1:p.Pro61 fixture."""
    params = {
        "id": "normalize.variation:NP_000542.1%3Ap.Pro61%3D",
        "type": "VariationDescriptor",
        "variation_id": "ga4gh:VA.LBNTm7QqFZp1alJHaFKlKuRY9cOfdHeI",
        "variation": {
            "location": {
                "interval": {
                    "end": 61,
                    "start": 60,
                    "type": "SimpleInterval"
                },
                "sequence_id": "ga4gh:SQ.z-Oa0pZkJ6GHJHOYM7h5mY_umc0SJzTu",
                "type": "SequenceLocation"
            },
            "state": {
                "sequence": "P",
                "type": "SequenceState"
            },
            "type": "Allele"
        },
        "molecule_context": "protein",
        "structural_type": "SO:0001017",
        "vrs_ref_allele_seq": "P",
        "gene_context": vhl_gene_context
    }
    return VariationDescriptor(**params)


@pytest.fixture(scope='module')
def braf_v600e_nucleotide(braf_gene_context, braf_nuc_value):
    """Create a test fixture for BRAF V600E MANE select nucleotide hgvs."""
    params = {
        "id": "normalize.variation:NM_004333.4%3Ac.1799T%3EA",
        "type": "VariationDescriptor",
        "variation_id": "ga4gh:VA.19rEOp0IBkrDkUA4gwwM-4Gde08-kBb1",
        "variation": braf_nuc_value,
        "molecule_context": "transcript",
        "structural_type": "SO:0001483",
        "vrs_ref_allele_seq": "T",
        "gene_context": braf_gene_context
    }
    return VariationDescriptor(**params)


@pytest.fixture(scope='module')
def nm_004448_coding_dna_delins(erbb2_context):
    """Create test fixture for NM_004448.4:c.2326_2327delinsCT."""
    params = {
        "id": "normalize.variation:NM_004448.4%3Ac.2326_2327delinsCT",
        "type": "VariationDescriptor",
        "variation_id": "ga4gh:VA.sSFX2CO2DPTvE4MqnJ5VifnaQOGS0CVb",
        "variation": {
            "location": {
                "interval": {
                    "end": 2502,
                    "start": 2500,
                    "type": "SimpleInterval"
                },
                "sequence_id": "ga4gh:SQ.y9b4LVMiCXpZxOg9Xt1NwRtssA03MwWM",
                "type": "SequenceLocation"
            },
            "state": {
                "sequence": "CT",
                "type": "SequenceState"
            },
            "type": "Allele"
        },
        "molecule_context": "transcript",
        "structural_type": "SO:1000032",
        "vrs_ref_allele_seq": "GG",
        "gene_context": erbb2_context
    }
    return VariationDescriptor(**params)


@pytest.fixture(scope='module')
def nc_000007_genomic_delins(braf_gene_context):
    """Create test fixture for NC_000007.13:g.140453135_140453136delinsAT."""
    params = {
        "id": "normalize.variation:NC_000007.13%3Ag.140453135_140453136delinsAT",  # noqa: E501
        "type": "VariationDescriptor",
        "variation_id": "ga4gh:VA._GzAG8_K8YwcYQk6bEvINNGM_hEViytU",
        "variation": {
            "location": {
                "interval": {
                    "end": 2146,
                    "start": 2144,
                    "type": "SimpleInterval"
                },
                "sequence_id": "ga4gh:SQ.I_0feOk5bZ3VfH8ejhWQiMDe9o6o4QdR",
                "type": "SequenceLocation"
            },
            "state": {
                "sequence": "AT",
                "type": "SequenceState"
            },
            "type": "Allele"
        },
        "molecule_context": "transcript",
        "structural_type": "SO:1000032",
        "vrs_ref_allele_seq": "TG",
        "gene_context": braf_gene_context
    }
    return VariationDescriptor(**params)


@pytest.fixture(scope='module')
def nm_000551(vhl_gene_context):
    """Create test fixture for NM_000551.4:c.615delinsAA."""
    params = {
        "id": 'normalize.variation:temp',
        "type": "VariationDescriptor",
        "variation_id": "ga4gh:VA.SjJnUcJL1EyRFUb6f8PSJA4u3fyin2Wj",
        "variation": {
            "location": {
                "interval": {
                    "end": 685,
                    "start": 684,
                    "type": "SimpleInterval"
                },
                "sequence_id": "ga4gh:SQ.xBKOKptLLDr-k4hTyCetvARn16pDS_rW",
                "type": "SequenceLocation"
            },
            "state": {
                "sequence": "AA",
                "type": "SequenceState"
            },
            "type": "Allele"
        },
        "molecule_context": "transcript",
        "structural_type": "SO:1000032",
        "vrs_ref_allele_seq": "C",
        "gene_context": vhl_gene_context
    }
    return VariationDescriptor(**params)


@pytest.fixture(scope='module')
def braf_nuc_value():
    """Create test fixture for BRAF V600E value on c. coordinate."""
    return {
        "location": {
            "interval": {
                "end": 2145,
                "start": 2144,
                "type": "SimpleInterval"
            },
            "sequence_id": "ga4gh:SQ.I_0feOk5bZ3VfH8ejhWQiMDe9o6o4QdR",
            "type": "SequenceLocation"
        },
        "state": {
            "sequence": "A",
            "type": "SequenceState"
        },
        "type": "Allele"
    }


@pytest.fixture(scope='module')
def coding_dna_silent_mutation(braf_gene_context, braf_nuc_value):
    """Create test fixture for NM_004333.4:c.1799=."""
    value = copy.deepcopy(braf_nuc_value)
    value['state']['sequence'] = 'T'
    params = {
        "id": 'normalize.variation:NM_004333.4%3Ac.1799%3D',
        "type": "VariationDescriptor",
        "variation_id": "ga4gh:VA.bVNMOANetNE2z4PZ1j0DmwUL1rULmqkN",
        "variation": value,
        "molecule_context": "transcript",
        "structural_type": "SO:0002073",
        "vrs_ref_allele_seq": "T",
        "gene_context": braf_gene_context
    }
    return VariationDescriptor(**params)


@pytest.fixture(scope='module')
def nc_000007_silent_mutation(braf_gene_context, braf_nuc_value):
    """Create test fixture for NC_000007.13:g.140453136=."""
    value = copy.deepcopy(braf_nuc_value)
    value['state']['sequence'] = 'T'
    params = {
        "id": 'normalize.variation:NC_000007.13%3Ag.140453136%3D',
        "type": "VariationDescriptor",
        "variation_id": "ga4gh:VA.bVNMOANetNE2z4PZ1j0DmwUL1rULmqkN",
        "variation": value,
        "molecule_context": "transcript",
        "structural_type": "SO:0002073",
        "vrs_ref_allele_seq": "T",
        "gene_context": braf_gene_context
    }
    return VariationDescriptor(**params)


@pytest.fixture(scope='module')
def amino_acid_delins(egfr_context):
    """Create test fixture for amino acid delins."""
    params = {
        "id": 'normalize.variation:NP_001333827.1%3Ap.Leu747_Thr751delinsPro',
        "type": "VariationDescriptor",
        "variation_id": "ga4gh:VA.drLuUW5T542RCeDlVo4zbQ-_tcAiEnb6",
        "variation": {
            "location": {
                "interval": {
                    "end": 751,
                    "start": 746,
                    "type": "SimpleInterval"
                },
                "sequence_id": "ga4gh:SQ.vyo55F6mA6n2LgN4cagcdRzOuh38V4mE",
                "type": "SequenceLocation"
            },
            "state": {
                "sequence": "P",
                "type": "SequenceState"
            },
            "type": "Allele"
        },
        "molecule_context": "protein",
        "structural_type": "SO:1000032",
        "vrs_ref_allele_seq": "LREAT",
        "gene_context": egfr_context
    }
    return VariationDescriptor(**params)


@pytest.fixture(scope='module')
def amino_acid_deletion_np_range(erbb2_context):
    """Create test fixture for amino acid deletion using NP accession and
    range for deletion.
    """
    params = {
        "id": 'normalize.variation:NP_004439.2%3Ap.Leu755_Thr759del',
        "type": "VariationDescriptor",
        "variation_id": "ga4gh:VA.Kzk2XquE5w5Ujd_tPBLVOZcylXMP8xbW",
        "variation": {
            "location": {
                "interval": {
                    "end": 759,
                    "start": 754,
                    "type": "SimpleInterval"
                },
                "sequence_id": "ga4gh:SQ.AF1UFydIo02-bMplonKSfxlWY2q6ze3m",
                "type": "SequenceLocation"
            },
            "state": {
                "sequence": "",
                "type": "SequenceState"
            },
            "type": "Allele"
        },
        "molecule_context": "protein",
        "structural_type": "SO:0001604",
        "vrs_ref_allele_seq": "LRENT",
        "gene_context": erbb2_context
    }
    return VariationDescriptor(**params)


@pytest.fixture(scope='module')
def coding_dna_deletion(erbb2_context):
    """Create test fixture for coding dna deletion range with deleted
    sequence.
    """
    params = {
        "id": 'normalize.variation:NM_004448.3%3Ac.2263_2277delTTGAGGGAAAACACA',  # noqa: E501
        "type": "VariationDescriptor",
        "variation_id": "ga4gh:VA.pMmAfNtE5g3O3gZ6E9e-uyXJtwbN9whN",
        "variation": {
            "location": {
                "interval": {
                    "end": 2453,
                    "start": 2437,
                    "type": "SimpleInterval"
                },
                "sequence_id": "ga4gh:SQ.y9b4LVMiCXpZxOg9Xt1NwRtssA03MwWM",
                "type": "SequenceLocation"
            },
            "state": {
                "sequence": "",
                "type": "SequenceState"
            },
            "type": "Allele"
        },
        "molecule_context": "transcript",
        "structural_type": "SO:0000159",
        "vrs_ref_allele_seq": "TTGAGGGAAAACACAT",
        "gene_context": erbb2_context
    }
    return VariationDescriptor(**params)


@pytest.fixture(scope='module')
def genomic_deletion(vhl_gene_context):
    """Create test fixture for genomic deletion range."""
    params = {
        "id": 'normalize.variation:NC_000003.11%3Ag.10188279_10188297del',
        "type": "VariationDescriptor",
        "variation_id": "ga4gh:VA.uagNswLQY5rgN2c30_J3-45UMpIySM4C",
        "variation": {
            "location": {
                "interval": {
                    "end": 510,
                    "start": 491,
                    "type": "SimpleInterval"
                },
                "sequence_id": "ga4gh:SQ.xBKOKptLLDr-k4hTyCetvARn16pDS_rW",
                "type": "SequenceLocation"
            },
            "state": {
                "sequence": "",
                "type": "SequenceState"
            },
            "type": "Allele"
        },
        "molecule_context": "transcript",
        "structural_type": "SO:0000159",
        "vrs_ref_allele_seq": "ATGTTGACGGACAGCCTAT",
        "gene_context": vhl_gene_context
    }
    return VariationDescriptor(**params)


@pytest.fixture(scope='module')
def amino_acid_insertion(egfr_context):
    """Create test fixture for NP amino acid insertion."""
    params = {
        "id": 'normalize.variation:NP_005219.2%3Ap.Asp770_Asn771insGlyLeu',
        "type": "VariationDescriptor",
        "variation_id": "ga4gh:VA.d3dLtsYaLYE2Yh_GENvPUtTVZWlwLnJw",
        "variation": {
            "location": {
                "interval": {
                    "end": 770,
                    "start": 770,
                    "type": "SimpleInterval"
                },
                "sequence_id": "ga4gh:SQ.vyo55F6mA6n2LgN4cagcdRzOuh38V4mE",
                "type": "SequenceLocation"
            },
            "state": {
                "sequence": "GL",
                "type": "SequenceState"
            },
            "type": "Allele"
        },
        "molecule_context": "protein",
        "structural_type": "SO:0001605",
        "gene_context": egfr_context
    }
    return VariationDescriptor(**params)


@pytest.fixture(scope='module')
def coding_dna_insertion(limk2_gene_context):
    """Create test fixture for coding DNA insertion."""
    params = {
        "id": 'normalize.variation:ENST00000331728.9%3Ac.2049_2050insA',
        "type": "VariationDescriptor",
        "variation_id": "ga4gh:VA.195Sg1AkyM4uQOhxLhBhANe2BUbnbEcR",
        "variation": {
            "location": {
                "interval": {
                    "end": 2160,
                    "start": 2160,
                    "type": "SimpleInterval"
                },
                "sequence_id": "ga4gh:SQ.7_mlQyDN-uWH0RlxTQFvFEv6ykd2D-xF",
                "type": "SequenceLocation"
            },
            "state": {
                "sequence": "A",
                "type": "SequenceState"
            },
            "type": "Allele"
        },
        "molecule_context": "transcript",
        "structural_type": "SO:0000667",
        "gene_context": limk2_gene_context
    }
    return VariationDescriptor(**params)


@pytest.fixture(scope='module')
def genomic_insertion(erbb2_context):
    """Create a gene insertion test fixture."""
    params = {
        "id": 'normalize.variation:NC_000017.10%3Ag.37880993_37880994insGCTTACGTGATG',  # noqa: E501
        "type": "VariationDescriptor",
        "variation_id": "ga4gh:VA.qk5UNMFwxqQQWjO6CGMk3tryHBN3Sm_P",
        "variation": {
            "location": {
                "interval": {
                    "end": 2500,
                    "start": 2488,
                    "type": "SimpleInterval"
                },
                "sequence_id": "ga4gh:SQ.y9b4LVMiCXpZxOg9Xt1NwRtssA03MwWM",
                "type": "SequenceLocation"
            },
            "state": {
                "sequence": "TACGTGATGGCTTACGTGATGGCT",
                "type": "SequenceState"
            },
            "type": "Allele"
        },
        "molecule_context": "transcript",
        "structural_type": "SO:0000667",
        "vrs_ref_allele_seq": "TACGTGATGGCT",
        "gene_context": erbb2_context
    }
    return VariationDescriptor(**params)


@pytest.fixture(scope='module')
def genomic_substitution(egfr_context):
    """Create a gene insertion test fixture."""
    params = {
        "id": 'normalize.variation:NC_000007.13%3Ag.55249071C%3ET',
        "type": "VariationDescriptor",
        "variation_id": "ga4gh:VA.s_9_u_eDwRQMTK8eeWKGEQmfNjdKVuRk",
        "variation": {
            "location": {
                "interval": {
                    "end": 2630,
                    "start": 2629,
                    "type": "SimpleInterval"
                },
                "sequence_id": "ga4gh:SQ.d_QsP29RWJi6bac7GOC9cJ9AO7s_HUMN",
                "type": "SequenceLocation"
            },
            "state": {
                "sequence": "T",
                "type": "SequenceState"
            },
            "type": "Allele"
        },
        "molecule_context": "transcript",
        "structural_type": "SO:0001483",
        "vrs_ref_allele_seq": "C",
        "gene_context": egfr_context
    }
    return VariationDescriptor(**params)


@pytest.fixture(scope='module')
def genomic_sub_grch38():
    """Create a genomic substitution GRCh38 test fixture."""
    params = {
        "id": 'normalize.variation:NC_000007.13%3Ag.55249071C%3ET',
        "type": "VariationDescriptor",
        "variation_id": "ga4gh:VA.vWT6m5QcrdIJ37MfeQRsEO0avQiufIEx",
        "variation": {
            "location": {
                "interval": {
                    "end": 55181378,
                    "start": 55181377,
                    "type": "SimpleInterval"
                },
                "sequence_id": "ga4gh:SQ.F-LrLMe1SRpfUZHkQmvkVKFEGaoDeHul",
                "type": "SequenceLocation"
            },
            "state": {
                "sequence": "T",
                "type": "SequenceState"
            },
            "type": "Allele"
        },
        "molecule_context": "genomic",
        "structural_type": "SO:0001483",
        "vrs_ref_allele_seq": "C"
    }
    return VariationDescriptor(**params)


@pytest.fixture(scope='module')
def egfr_grch38_sub(genomic_sub_grch38, egfr_context):
    """Create a genomic substitution GRCh38 test fixture."""
    params = {
        "id": 'normalize.variation:NC_000007.13%3Ag.55249071C%3ET',
        "type": "VariationDescriptor",
        "variation_id": "ga4gh:VA.vWT6m5QcrdIJ37MfeQRsEO0avQiufIEx",
        "variation": {
            "location": {
                "interval": {
                    "end": 55181378,
                    "start": 55181377,
                    "type": "SimpleInterval"
                },
                "sequence_id": "ga4gh:SQ.F-LrLMe1SRpfUZHkQmvkVKFEGaoDeHul",
                "type": "SequenceLocation"
            },
            "state": {
                "sequence": "T",
                "type": "SequenceState"
            },
            "type": "Allele"
        },
        "molecule_context": "genomic",
        "structural_type": "SO:0001483",
        "vrs_ref_allele_seq": "C",
        "gene_context": egfr_context
    }
    return VariationDescriptor(**params)


@pytest.fixture(scope='module')
def genomic_uncertain_del_x():
    """Create a genomic uncertain deletion on chr X test fixture."""
    params = {
        "id": 'normalize.variation:NC_000023.11%3Ag.%28%3F_31120496%29_%2833339477_%3F%29del',  # noqa: E501
        "type": "VariationDescriptor",
        "variation_id": "ga4gh:VCN.yQJnQz12MXlZGWx6BuzccVGrCCic_tMk",
        "variation": {
            "subject": {
                "location": {
                    "sequence_id": "ga4gh:SQ.w0WZEvgJF0zf_P4yyTzjjv9oW1z61HHP",
                    "interval": {
                        "start": {
                            "value": 31120495,
                            "comparator": "<=",
                            "type": "IndefiniteRange"
                        },
                        "end": {
                            "value": 33339477,
                            "comparator": ">=",
                            "type": "IndefiniteRange"
                        },
                        "type": "SequenceInterval"
                    },
                    "type": "SequenceLocation"
                },
                "reverse_complement": False,
                "type": "DerivedSequenceExpression"
            },
            "copies": {
                "min": 0,
                "max": 1,
                "type": "DefiniteRange"
            },
            "type": "CopyNumber"
        },
        "molecule_context": "genomic",
        "structural_type": "SO:0001743"
    }
    return VariationDescriptor(**params)


@pytest.fixture(scope='module')
def genomic_uncertain_del_2():
    """Create a genomic uncertain deletion on chr 2 test fixture."""
    params = {
        "id": 'normalize.variation:NC_000002.12%3Ag.%28%3F_110104900%29_%28110207160_%3F%29del',  # noqa: E501
        "type": "VariationDescriptor",
        "variation_id": "ga4gh:VCN.8o5X1HTglUvwUAFo9vGL5OBnZqgpylys",
        "variation": {
            "subject": {
                "location": {
                    "sequence_id": "ga4gh:SQ.pnAqCRBrTsUoBghSD1yp_jXWSmlbdh4g",
                    "interval": {
                        "start": {
                            "value": 110104899,
                            "comparator": "<=",
                            "type": "IndefiniteRange"
                        },
                        "end": {
                            "value": 110207160,
                            "comparator": ">=",
                            "type": "IndefiniteRange"
                        },
                        "type": "SequenceInterval"
                    },
                    "type": "SequenceLocation"
                },
                "reverse_complement": False,
                "type": "DerivedSequenceExpression"
            },
            "copies": {
                "value": 1,
                "type": "Number"
            },
            "type": "CopyNumber"
        },
        "molecule_context": "genomic",
        "structural_type": "SO:0001743"
    }
    return VariationDescriptor(**params)


@pytest.fixture(scope='module')
def genomic_uncertain_del_y():
    """Create a genomic uncertain deletion on chr Y test fixture."""
    params = {
        "id": 'normalize.variation:NC_000024.10%3Ag.%28%3F_14076802%29_%2857165209_%3F%29del',  # noqa: E501
        "type": "VariationDescriptor",
        "variation_id": "ga4gh:VCN._T4dHJIfXB-cpqQSJ5g5pAM1JnwupWuv",
        "variation": {
            "subject": {
                "location": {
                    "sequence_id": "ga4gh:SQ.8_liLu1aycC0tPQPFmUaGXJLDs5SbPZ5",
                    "interval": {
                        "start": {
                            "value": 14076801,
                            "comparator": "<=",
                            "type": "IndefiniteRange"
                        },
                        "end": {
                            "value": 57165209,
                            "comparator": ">=",
                            "type": "IndefiniteRange"
                        },
                        "type": "SequenceInterval"
                    },
                    "type": "SequenceLocation"
                },
                "reverse_complement": False,
                "type": "DerivedSequenceExpression"
            },
            "copies": {
                "value": 0,
                "type": "Number"
            },
            "type": "CopyNumber"
        },
        "molecule_context": "genomic",
        "structural_type": "SO:0001743"
    }
    return VariationDescriptor(**params)


@pytest.fixture(scope='module')
def grch38_braf_genom_sub():
    """Create a genomic substitution GRCh38 test fixture for BRAF."""
    params = {
        "id": 'normalize.variation:NC_000007.13%3Ag.140453136A%3ET',
        "type": "VariationDescriptor",
        "variation_id": "ga4gh:VA.HaPTmn-rrjRoZnIVw1I4AZPa6YHa2ojh",
        "variation": {
            "location": {
                "interval": {
                    "end": 140753336,
                    "start": 140753335,
                    "type": "SimpleInterval"
                },
                "sequence_id": "ga4gh:SQ.F-LrLMe1SRpfUZHkQmvkVKFEGaoDeHul",
                "type": "SequenceLocation"
            },
            "state": {
                "sequence": "T",
                "type": "SequenceState"
            },
            "type": "Allele"
        },
        "molecule_context": "genomic",
        "structural_type": "SO:0001483",
        "vrs_ref_allele_seq": "A"
    }
    return VariationDescriptor(**params)


@pytest.fixture(scope='module')
def grch38_braf_genom_silent_mutation():
    """Create a genomic silent mutation GRCh38 test fixture for BRAF."""
    params = {
        "id": 'normalize.variation:NC_000007.13%3Ag.140453136%3D',
        "type": "VariationDescriptor",
        "variation_id": "ga4gh:VA.VkKteRkWR9MncFR3j4EICtAfdD4ZwR-1",
        "variation": {
            "location": {
                "interval": {
                    "end": 140753336,
                    "start": 140753335,
                    "type": "SimpleInterval"
                },
                "sequence_id": "ga4gh:SQ.F-LrLMe1SRpfUZHkQmvkVKFEGaoDeHul",
                "type": "SequenceLocation"
            },
            "state": {
                "sequence": "A",
                "type": "SequenceState"
            },
            "type": "Allele"
        },
        "molecule_context": "genomic",
        "structural_type": "SO:0002073",
        "vrs_ref_allele_seq": "A"
    }
    return VariationDescriptor(**params)


@pytest.fixture(scope='module')
def grch38_genomic_delins1():
    """Create a test fixture for NC_000007.13:g.140453135_140453136delinsAT."""
    params = {
        "id":
            'normalize.variation:NC_000007.13%3Ag.140453135_140453136delinsAT',
        "type": "VariationDescriptor",
        "variation_id": "ga4gh:VA.5cmrRcsVIUBiFii-tOHhxNPNA3OB69fe",
        "variation": {
            "location": {
                "interval": {
                    "end": 140753336,
                    "start": 140753334,
                    "type": "SimpleInterval"
                },
                "sequence_id": "ga4gh:SQ.F-LrLMe1SRpfUZHkQmvkVKFEGaoDeHul",
                "type": "SequenceLocation"
            },
            "state": {
                "sequence": "AT",
                "type": "SequenceState"
            },
            "type": "Allele"
        },
        "molecule_context": "genomic",
        "structural_type": "SO:1000032",
        "vrs_ref_allele_seq": "CA"
    }
    return VariationDescriptor(**params)


@pytest.fixture(scope='module')
def grch38_genomic_delins2():
    """Create a test fixture for NC_000003.12:g.10149938delinsAA."""
    params = {
        "id": 'normalize.variation:NC_000003.12%3Ag.10149938delinsAA',
        "type": "VariationDescriptor",
        "variation_id": "ga4gh:VA.-f07PmCJYlYbzBHVUQzDYWguUU4usche",
        "variation": {
            "location": {
                "interval": {
                    "start": 10149937,
                    "end": 10149938,
                    "type": "SimpleInterval"
                },
                "sequence_id": "ga4gh:SQ.Zu7h9AggXxhTaGVsy7h_EZSChSZGcmgX",
                "type": "SequenceLocation"
            },
            "state": {
                "sequence": "AA",
                "type": "SequenceState"
            },
            "type": "Allele"
        },
        "molecule_context": "genomic",
        "structural_type": "SO:1000032",
        "vrs_ref_allele_seq": "C"
    }
    return VariationDescriptor(**params)


@pytest.fixture(scope='module')
def grch38_genomic_deletion():
    """Create a test fixture for NC_000003.11:g.10188279_10188297del."""
    params = {
        "id": 'normalize.variation:NC_000003.11%3Ag.10188279_10188297del',
        "type": "VariationDescriptor",
        "variation_id": "ga4gh:VA.VGGqV6SjfLH3AfPMA8322Chq_Y4QNp5_",
        "variation": {
            "location": {
                "sequence_id": "ga4gh:SQ.Zu7h9AggXxhTaGVsy7h_EZSChSZGcmgX",
                "interval": {
                    "type": "SimpleInterval",
                    "start": 10146594,
                    "end": 10146613,
                },
                "type": "SequenceLocation",
            },
            "state": {
                "type": "LiteralSequenceExpression",
                "sequence": ""
            },
            "type": "Allele"
        },
        "molecule_context": "genomic",
        "structural_type": "SO:0000159",
        "vrs_ref_allele_seq": "ATGTTGACGGACAGCCTAT"
    }
    return VariationDescriptor(**params)


@pytest.fixture(scope='module')
def grch38_genomic_insertion():
    """Create a test fixture for
    NC_000017.10:g.37880993_37880994insGCTTACGTGATG.
    """
    params = {
        "id": 'normalize.variation:NC_000017.10%3Ag.37880993_37880994insGCTTACGTGATG',  # noqa: E501
        "type": "VariationDescriptor",
        "variation_id": "ga4gh:VA.HxgI7LQ80HI0Q3t1letlRiWSNz8C8ea-",
        "variation": {
            "location": {
                "interval": {
                    "end": 39724743,
                    "start": 39724731,
                    "type": "SimpleInterval"
                },
                "sequence_id": "ga4gh:SQ.dLZ15tNO1Ur0IcGjwc3Sdi_0A6Yf4zm7",
                "type": "SequenceLocation"
            },
            "state": {
                "sequence": "TACGTGATGGCTTACGTGATGGCT",
                "type": "SequenceState"
            },
            "type": "Allele"
        },
        "molecule_context": "genomic",
        "structural_type": "SO:0000667",
        "vrs_ref_allele_seq": "TACGTGATGGCT"
    }
    return VariationDescriptor(**params)


<<<<<<< HEAD
def test_amino_acid_substitution(test_normalize, braf_v600e):
=======
def assertion_checks(normalize_response, test_variation):
    """Check that normalize_response and test_variation are equal."""
    assert normalize_response.id == test_variation.id
    assert normalize_response.type == test_variation.type
    assert normalize_response.variation_id == test_variation.variation_id
    assert normalize_response.variation == test_variation.variation
    assert normalize_response.molecule_context == \
           test_variation.molecule_context
    assert normalize_response.structural_type == test_variation.structural_type
    assert normalize_response.vrs_ref_allele_seq == \
           test_variation.vrs_ref_allele_seq

    resp_gene_context = normalize_response.gene_context
    test_variation_context = test_variation.gene_context
    if resp_gene_context:
        assert resp_gene_context.id == test_variation_context.id
        assert resp_gene_context.label == test_variation_context.label
        assert resp_gene_context.gene_id == test_variation_context.gene_id
        assert set(resp_gene_context.xrefs) ==\
               set(test_variation_context.xrefs)
        if test_variation_context.alternate_labels:
            assert set(resp_gene_context.alternate_labels) == \
                   set(test_variation_context.alternate_labels)
        assert len(resp_gene_context.extensions) == \
               len(test_variation_context.extensions)
        for resp_ext in resp_gene_context.extensions:
            for test_var in test_variation_context.extensions:
                if resp_ext.name == test_var.name:
                    if resp_ext.name == 'chromosome_location':
                        assert resp_ext.value == test_var.value
                    elif resp_ext.name == 'associated_with':
                        assert set(resp_ext.value) == set(test_var.value)
                    else:
                        assert resp_ext.value == test_var.value
    else:
        assert not test_variation_context


def test_amino_acid_substitution(test_normalize, braf_v600e, dis3_p63a):
>>>>>>> 1bfd5e22
    """Test that amino acid substitutions normalize correctly."""
    resp = test_normalize.normalize('     BRAF      V600E    ')
    assertion_checks(resp, braf_v600e)

    braf_id = "normalize.variation:BRAF%20V600E"

    resp = test_normalize.normalize('NP_004324.2:p.Val600Glu')
    assert resp.id == "normalize.variation:NP_004324.2%3Ap.Val600Glu"
    resp.id = braf_id
    assertion_checks(resp, braf_v600e)

    resp = test_normalize.normalize('braf v512e')
    assert resp.id == 'normalize.variation:braf%20v512e'
    resp.id = braf_id
    assertion_checks(resp, braf_v600e)

    resp = test_normalize.normalize(' NP_001365404.1:p.Val512Glu  ')
    assert resp.id == 'normalize.variation:NP_001365404.1%3Ap.Val512Glu'
    resp.id = braf_id
    assertion_checks(resp, braf_v600e)

    resp = test_normalize.normalize('DIS3 P63A')
    assertion_checks(resp, dis3_p63a)


def test_polypeptide_truncation(test_normalize, vhl):
    """Test that polypeptide truncations normalize correctly."""
    resp = test_normalize.normalize('NP_000542.1:p.Tyr185Ter')
    assertion_checks(resp, vhl)


def test_silent_mutation(test_normalize, vhl_silent):
    """Test that silent mutations normalize correctly."""
    resp = test_normalize.normalize('NP_000542.1:p.Pro61=')
    assertion_checks(resp, vhl_silent)


def test_coding_dna_and_genomic_substitution(
        test_normalize, braf_v600e_nucleotide, genomic_substitution,
        genomic_sub_grch38, egfr_grch38_sub, grch38_braf_genom_sub):
    """Test that coding dna and genomic substitutions normalize correctly."""
    resp = test_normalize.normalize('NM_004333.4:c.1799T>A')
    assertion_checks(resp, braf_v600e_nucleotide)

    # MANE transcript
    refseq_id = 'normalize.variation:NM_004333.4%3Ac.1799T%3EA'

    # TODO: Check if this should return a different VRS object?
    resp = test_normalize.normalize('ENST00000288602.10:c.1799T>A')
    assert resp.id == 'normalize.variation:ENST00000288602.10%3Ac.1799T%3EA'
    resp.id = refseq_id
    assertion_checks(resp, braf_v600e_nucleotide)

    resp = test_normalize.normalize('BRAF V600E c.1799T>A')
    assert resp.id == 'normalize.variation:BRAF%20V600E%20c.1799T%3EA'
    resp.id = refseq_id
    assertion_checks(resp, braf_v600e_nucleotide)

    resp = test_normalize.normalize('BRAF V600E (c.1799T>A)')
    assert resp.id == 'normalize.variation:BRAF%20V600E%20%28c.1799T%3EA%29'
    resp.id = refseq_id
    assertion_checks(resp, braf_v600e_nucleotide)

    resp = test_normalize.normalize('BRAF c.1799T>A')
    assert resp.id == 'normalize.variation:BRAF%20c.1799T%3EA'
    resp.id = refseq_id
    assertion_checks(resp, braf_v600e_nucleotide)

    resp = test_normalize.normalize('NC_000007.13:g.140453136A>T')
    assertion_checks(resp, grch38_braf_genom_sub)

    # TODO: Issue 99
    resp = test_normalize.normalize('BRAF V600E (g.140453136A>T)')
    assert resp.id == 'normalize.variation:BRAF%20V600E%20%28g.140453136A%3ET%29'  # noqa: E501
    resp.id = refseq_id
    assertion_checks(resp, braf_v600e_nucleotide)

    resp = test_normalize.normalize('BRAF g.140453136A>T')
    assert resp.id == 'normalize.variation:BRAF%20g.140453136A%3ET'
    resp.id = refseq_id
    assertion_checks(resp, braf_v600e_nucleotide)

    # More than 1 gene (EGFR and EGFR-AS1)
    resp = test_normalize.normalize('NC_000007.13:g.55249071C>T')
    assertion_checks(resp, genomic_sub_grch38)

    resp = test_normalize.normalize('EGFR g.55249071C>T')
    assert resp.id == 'normalize.variation:EGFR%20g.55249071C%3ET'
    resp.id = 'normalize.variation:NC_000007.13%3Ag.55249071C%3ET'
    assertion_checks(resp, genomic_substitution)


def test_coding_dna_silent_mutation(test_normalize,
                                    coding_dna_silent_mutation,
                                    braf_gene_context):
    """Test that Coding DNA Silent Mutation normalizes correctly."""
    resp = test_normalize.normalize('NM_004333.4:c.1799= ')
    assertion_checks(resp, coding_dna_silent_mutation)

    fixture_id = 'normalize.variation:NM_004333.4%3Ac.1799%3D'

    resp = test_normalize.normalize('ENST00000288602.11:c.1799=')
    assert resp.id == 'normalize.variation:ENST00000288602.11%3Ac.1799%3D'
    resp.id = fixture_id
    assertion_checks(resp, coding_dna_silent_mutation)

    # TODO: What to do for older Ensembl transcripts that aren't found
    #  in seqrepo or UTA
    # resp = test_normalize.normalize('ENST00000288602.6:c.1799=')
    # assert_coding_dna_genomic_silent_mutation(resp, braf_gene_context,
    #                                           1798, 1799)
    # assert resp.id == 'normalize.variation:ENST00000288602.6%3Ac.1799%3D'
    # assert resp.label == 'ENST00000288602.6:c.1799='
    # assert resp.molecule_context == 'transcript'

    resp = test_normalize.normalize('BRAF    c.1799=')
    assert resp.id == 'normalize.variation:BRAF%20c.1799%3D'
    resp.id = fixture_id
    assertion_checks(resp, coding_dna_silent_mutation)

    resp = test_normalize.normalize('  BRAF  V600E  c.1799=  ')
    assert resp.id == 'normalize.variation:BRAF%20V600E%20c.1799%3D'
    resp.id = fixture_id
    assertion_checks(resp, coding_dna_silent_mutation)


def test_genomic_silent_mutation(test_normalize, nc_000007_silent_mutation,
                                 braf_gene_context,
                                 grch38_braf_genom_silent_mutation):
    """Test that genomic silent mutation normalizes correctly."""
    resp = test_normalize.normalize('NC_000007.13:g.140453136=')
    assertion_checks(resp, grch38_braf_genom_silent_mutation)

    resp = test_normalize.normalize('BRAF g.140453136=')
    assert resp.id == 'normalize.variation:BRAF%20g.140453136%3D'
    resp.id = 'normalize.variation:NC_000007.13%3Ag.140453136%3D'
    assertion_checks(resp, nc_000007_silent_mutation)


def test_coding_dna_delins(test_normalize, nm_004448_coding_dna_delins,
                           nm_000551):
    """Test that Coding DNA DelIns normalizes correctly."""
    resp = test_normalize.normalize('    NM_004448.4:c.2326_2327delinsCT    ')
    assertion_checks(resp, nm_004448_coding_dna_delins)

    # TODO: Test ENST###.c

    resp = test_normalize.normalize('NM_000551.3:c.615delinsAA')
    nm_000551.id = 'normalize.variation:NM_000551.3%3Ac.615delinsAA'
    assertion_checks(resp, nm_000551)


def test_genomic_delins(test_normalize, nc_000007_genomic_delins,
                        nm_000551, grch38_genomic_delins1,
                        grch38_genomic_delins2):
    """Test that Genomic DelIns normalizes correctly."""
    resp = test_normalize.normalize(
        'NC_000007.13:g.140453135_140453136delinsAT'
    )
    assertion_checks(resp, grch38_genomic_delins1)

    resp = test_normalize.normalize('NC_000003.12:g.10149938delinsAA')
    assertion_checks(resp, grch38_genomic_delins2)


def test_amino_acid_delins(test_normalize, amino_acid_delins):
    """Test that Amnio Acid DelIns normalizes correctly."""
    resp = test_normalize.normalize('NP_001333827.1:p.Leu747_Thr751delinsPro')
    assertion_checks(resp, amino_acid_delins)

    resp = test_normalize.normalize('EGFR p.Leu747_Thr751delinsPro')
    assert resp.id == 'normalize.variation:EGFR%20p.Leu747_Thr751delinsPro'
    resp.id = 'normalize.variation:NP_001333827.1%3Ap.Leu747_Thr751delinsPro'
    assertion_checks(resp, amino_acid_delins)

    resp = test_normalize.normalize('EGFR Leu747_Thr751delinsPro')
    assert resp.id == 'normalize.variation:EGFR%20Leu747_Thr751delinsPro'
    resp.id = 'normalize.variation:NP_001333827.1%3Ap.Leu747_Thr751delinsPro'
    assertion_checks(resp, amino_acid_delins)

    resp = test_normalize.normalize('EGFR L747_T751delinsP')
    assert resp.id == 'normalize.variation:EGFR%20L747_T751delinsP'
    resp.id = 'normalize.variation:NP_001333827.1%3Ap.Leu747_Thr751delinsPro'
    assertion_checks(resp, amino_acid_delins)


def test_amino_acid_deletion(test_normalize, amino_acid_deletion_np_range):
    """Test that Amino Acid Deletion normalizes correctly."""
    resp = test_normalize.normalize('NP_004439.2:p.Leu755_Thr759del')
    assertion_checks(resp, amino_acid_deletion_np_range)

    resp = test_normalize.normalize('ERBB2 p.Leu755_Thr759del')
    assert resp.id == 'normalize.variation:ERBB2%20p.Leu755_Thr759del'

    resp = test_normalize.normalize('ERBB2 Leu755_Thr759del')
    assert resp.id == 'normalize.variation:ERBB2%20Leu755_Thr759del'


def test_coding_dna_deletion(test_normalize, coding_dna_deletion):
    """Test that coding dna deletion normalizes correctly."""
    resp = \
        test_normalize.normalize('NM_004448.3:c.2263_2277delTTGAGGGAAAACACA')
    assertion_checks(resp, coding_dna_deletion)

    resp = test_normalize.normalize('ERBB2 c.2263_2277delTTGAGGGAAAACACA')
    assert resp.id == \
           'normalize.variation:ERBB2%20c.2263_2277delTTGAGGGAAAACACA'
    resp.id = 'normalize.variation:NM_004448.3%3Ac.2263_2277delTTGAGGGAAAACACA'
    assertion_checks(resp, coding_dna_deletion)


def test_genomic_deletion(test_normalize, genomic_deletion,
                          grch38_genomic_deletion):
    """Test that genomic deletion normalizes correctly."""
    resp = test_normalize.normalize('NC_000003.11:g.10188279_10188297del')
    assertion_checks(resp, grch38_genomic_deletion)

    resp = test_normalize.normalize('VHL g.10188279_10188297del')
    assert resp.id == 'normalize.variation:VHL%20g.10188279_10188297del'
    resp.id = 'normalize.variation:NC_000003.11%3Ag.10188279_10188297del'
    assertion_checks(resp, genomic_deletion)


def test_amino_acid_insertion(test_normalize, amino_acid_insertion):
    """Test that amino acid insertion normalizes correctly."""
    resp = test_normalize.normalize('NP_005219.2:p.Asp770_Asn771insGlyLeu')
    assertion_checks(resp, amino_acid_insertion)

    def change_resp(response):
        fixture_id = \
            'normalize.variation:NP_005219.2%3Ap.Asp770_Asn771insGlyLeu'
        response.id = fixture_id

    resp = test_normalize.normalize('EGFR D770_N771insGL')
    assert resp.id == 'normalize.variation:EGFR%20D770_N771insGL'
    change_resp(resp)
    assertion_checks(resp, amino_acid_insertion)

    resp = test_normalize.normalize('EGFR p.D770_N771insGL')
    assert resp.id == 'normalize.variation:EGFR%20p.D770_N771insGL'
    change_resp(resp)
    assertion_checks(resp, amino_acid_insertion)

    resp = test_normalize.normalize('EGFR Asp770_Asn771insGlyLeu')
    assert resp.id == 'normalize.variation:EGFR%20Asp770_Asn771insGlyLeu'
    change_resp(resp)
    assertion_checks(resp, amino_acid_insertion)

    resp = test_normalize.normalize('EGFR p.Asp770_Asn771insGlyLeu')
    assert resp.id == 'normalize.variation:EGFR%20p.Asp770_Asn771insGlyLeu'
    change_resp(resp)
    assertion_checks(resp, amino_acid_insertion)


def test_coding_dna_insertion(test_normalize, coding_dna_insertion):
    """Test that coding dna insertion normalizes correctly."""
    resp = test_normalize.normalize('ENST00000331728.9:c.2049_2050insA')
    assertion_checks(resp, coding_dna_insertion)

    resp = test_normalize.normalize('LIMK2 c.2049_2050insA')
    assert resp.id == 'normalize.variation:LIMK2%20c.2049_2050insA'
    resp.id = 'normalize.variation:ENST00000331728.9%3Ac.2049_2050insA'
    assertion_checks(resp, coding_dna_insertion)


def test_genomic_insertion(test_normalize, genomic_insertion,
                           grch38_genomic_insertion):
    """Test that genomic insertion normalizes correctly."""
    resp = test_normalize.normalize('NC_000017.10:g.37880993_37880994insGCTTACGTGATG')  # noqa: E501
    assertion_checks(resp, grch38_genomic_insertion)

    resp = test_normalize.normalize('ERBB2 g.37880993_37880994insGCTTACGTGATG')
    assert resp.id ==\
           'normalize.variation:ERBB2%20g.37880993_37880994insGCTTACGTGATG'
    resp.id = \
        'normalize.variation:NC_000017.10%3Ag.37880993_37880994insGCTTACGTGATG'
    assertion_checks(resp, genomic_insertion)


def test_genomic_uncertain_deletion(test_normalize, genomic_uncertain_del_x,
                                    genomic_uncertain_del_2,
                                    genomic_uncertain_del_y):
    """Test that genomic uncertain deletion normalizes correctly."""
    # 38 Assembly
    resp = test_normalize.normalize(
        'NC_000023.11:g.(?_31120496)_(33339477_?)del')
    assertion_checks(resp, genomic_uncertain_del_x)

    # 37 Assembly
    resp = test_normalize.normalize(
        'NC_000023.10:g.(?_31138613)_(33357594_?)del')
    assert resp.id == 'normalize.variation:NC_000023.10%3Ag.%28%3F_31138613%29_%2833357594_%3F%29del'  # noqa: E501
    resp.id = 'normalize.variation:NC_000023.11%3Ag.%28%3F_31120496%29_%2833339477_%3F%29del'  # noqa: E501
    assertion_checks(resp, genomic_uncertain_del_x)

    resp = test_normalize.normalize(
        'NC_000002.12:g.(?_110104900)_(110207160_?)del')
    assertion_checks(resp, genomic_uncertain_del_2)

    resp = test_normalize.normalize(
        'NC_000024.10:g.(?_14076802)_(57165209_?)del')
    assertion_checks(resp, genomic_uncertain_del_y)


def test_no_matches(test_normalize):
    """Test no matches work correctly."""
    queries = [
        "braf", "braf v600000932092039e", "NP_000213.1:cp.Leu862=",
        "NP_000213.1:cp.Leu862", "BRAF V600E 33", "NP_004324.2:p.Glu600Val",
        "NP_004324.2:p.Glu600Gal", "NP_004324.2839:p.Glu600Val",
        "NP_004324.2:t.Glu600Val", "this:c.54G>H", "NC_000007.13:g.4T<A",
        "test", "131", "braf z600e", "braf e600z", "Thr790Met", "p.Tyr365Ter",
        "ERBB2 G776delinsVCZ", "NP005219.2:p.Glu746_Thr751delinsValAla",
        "NP_005219.2:p.Glu746Thr751delinsValAla", "EGFR L747_L474delinsP",
        "NP_005219.2:p.Glu746_Thr751delinssValAla", "EGFR delins",
        "NM_004333.4:c.1799_1800delTGinsAT",
        "NM_173851.3(SLC30A8):c.973C>T%20(p.Arg325Trp)"
    ]
    for q in queries:
        resp = test_normalize.normalize(q)
        assert resp.type == 'VariationDescriptor'
        assert resp.variation.type == 'Text'

    resp = test_normalize.normalize('clinvar:10')
    assert resp.type == 'VariationDescriptor'
    assert resp.variation.definition == 'clinvar:10'

    resp = test_normalize.normalize('   ')
    assert resp is None

    resp = test_normalize.normalize('')
    assert resp is None

    resp = test_normalize.normalize(None)
    assert resp is None


def test_service_meta():
    """Test that service meta info populates correctly."""
    response = normalize_get_response('BRAF v600e', 'default')
    service_meta = response.service_meta_
    assert service_meta.name == "variation-normalizer"
    assert service_meta.version
    assert isinstance(service_meta.response_datetime, datetime)
    assert service_meta.url == 'https://github.com/cancervariants/variation-normalization'  # noqa: E501

    response = normalize_get_response('this-wont-normalize', 'default')
    service_meta = response.service_meta_
    assert service_meta.name == "variation-normalizer"
    assert service_meta.version
    assert isinstance(service_meta.response_datetime, datetime)
    assert service_meta.url == 'https://github.com/cancervariants/variation-normalization'  # noqa: E501

    response = to_vrs_get_response('BRAF v600e')
    service_meta = response.service_meta_
    assert service_meta.name == "variation-normalizer"
    assert service_meta.version
    assert isinstance(service_meta.response_datetime, datetime)
    assert service_meta.url == 'https://github.com/cancervariants/variation-normalization'  # noqa: E501

    response = to_vrs_get_response('this-wont-normalize')
    service_meta = response.service_meta_
    assert service_meta.name == "variation-normalizer"
    assert service_meta.version
    assert isinstance(service_meta.response_datetime, datetime)
    assert service_meta.url == 'https://github.com/cancervariants/variation-normalization'  # noqa: E501<|MERGE_RESOLUTION|>--- conflicted
+++ resolved
@@ -1362,49 +1362,7 @@
     return VariationDescriptor(**params)
 
 
-<<<<<<< HEAD
-def test_amino_acid_substitution(test_normalize, braf_v600e):
-=======
-def assertion_checks(normalize_response, test_variation):
-    """Check that normalize_response and test_variation are equal."""
-    assert normalize_response.id == test_variation.id
-    assert normalize_response.type == test_variation.type
-    assert normalize_response.variation_id == test_variation.variation_id
-    assert normalize_response.variation == test_variation.variation
-    assert normalize_response.molecule_context == \
-           test_variation.molecule_context
-    assert normalize_response.structural_type == test_variation.structural_type
-    assert normalize_response.vrs_ref_allele_seq == \
-           test_variation.vrs_ref_allele_seq
-
-    resp_gene_context = normalize_response.gene_context
-    test_variation_context = test_variation.gene_context
-    if resp_gene_context:
-        assert resp_gene_context.id == test_variation_context.id
-        assert resp_gene_context.label == test_variation_context.label
-        assert resp_gene_context.gene_id == test_variation_context.gene_id
-        assert set(resp_gene_context.xrefs) ==\
-               set(test_variation_context.xrefs)
-        if test_variation_context.alternate_labels:
-            assert set(resp_gene_context.alternate_labels) == \
-                   set(test_variation_context.alternate_labels)
-        assert len(resp_gene_context.extensions) == \
-               len(test_variation_context.extensions)
-        for resp_ext in resp_gene_context.extensions:
-            for test_var in test_variation_context.extensions:
-                if resp_ext.name == test_var.name:
-                    if resp_ext.name == 'chromosome_location':
-                        assert resp_ext.value == test_var.value
-                    elif resp_ext.name == 'associated_with':
-                        assert set(resp_ext.value) == set(test_var.value)
-                    else:
-                        assert resp_ext.value == test_var.value
-    else:
-        assert not test_variation_context
-
-
 def test_amino_acid_substitution(test_normalize, braf_v600e, dis3_p63a):
->>>>>>> 1bfd5e22
     """Test that amino acid substitutions normalize correctly."""
     resp = test_normalize.normalize('     BRAF      V600E    ')
     assertion_checks(resp, braf_v600e)
