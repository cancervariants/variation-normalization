--- conflicted
+++ resolved
@@ -29,21 +29,12 @@
     fastapi
     uvicorn
     pydantic
-<<<<<<< HEAD
-    ga4gh.vrs[extras] == 0.8.1.dev0
-    gene-normalizer == 0.1.32
-    pyliftover
-    boto3
-    ga4gh.vrsatile.pydantic == 0.0.11
-    cool-seq-tool == 0.1.11
-=======
     ga4gh.vrs[extras] ~= 0.8.1
     gene-normalizer ~= 0.1.35
     pyliftover
     boto3
     ga4gh.vrsatile.pydantic ~= 0.0.12
     cool-seq-tool >= 0.1.13
->>>>>>> a03c0562
 
 tests_require =
     pytest
