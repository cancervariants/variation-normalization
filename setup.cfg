--- conflicted
+++ resolved
@@ -29,21 +29,12 @@
     fastapi
     uvicorn
     pydantic
-<<<<<<< HEAD
     ga4gh.vrs[extras] == 0.8.1.dev0
     gene-normalizer == 0.1.32
     pyliftover
     boto3
     ga4gh.vrsatile.pydantic == 0.0.11
     cool-seq-tool == 0.1.6
-=======
-    ga4gh.vrs[extras] ~= 0.8.1.dev0
-    gene-normalizer ~= 0.1.32
-    pyliftover
-    boto3
-    ga4gh.vrsatile.pydantic ~= 0.0.11
-    cool-seq-tool >= 0.1.11
->>>>>>> 565cb8b2
 
 tests_require =
     pytest
